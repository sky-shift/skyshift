--- conflicted
+++ resolved
@@ -727,11 +727,7 @@
             try:
                 return asyncio.get_event_loop().run_until_complete(
                     self._watch_key(link_header))
-<<<<<<< HEAD
-            except Exception:  #pylint: disable=broad-except
-=======
             except:
->>>>>>> 21896c0b
                 return asyncio.run(self._watch_key(link_header))
         read_response = self.etcd_client.read_prefix(link_header)
         obj_cls = object_class.__name__ + "List"
@@ -769,11 +765,7 @@
             try:
                 return asyncio.get_event_loop().run_until_complete(
                     self._watch_key(f"{link_header}/{object_name}"))
-<<<<<<< HEAD
-            except Exception:  #pylint: disable=broad-except
-=======
             except:
->>>>>>> 21896c0b
                 return asyncio.run(
                     self._watch_key(f"{link_header}/{object_name}"))
         obj_dict = self._fetch_etcd_object(f"{link_header}/{object_name}")
