# pylint: disable=C0302
"""
Specifies the API server and its endpoints for Skyflow.
"""
import asyncio
import json
import os
import signal
import sys
import time
from datetime import datetime, timedelta
from functools import partial
from typing import List, Optional
from urllib.parse import unquote

import jsonpatch
import jwt
import yaml
<<<<<<< HEAD
from api_utils import authenticate_request  # pylint: disable=import-error
from api_utils import create_access_token  # pylint: disable=import-error
from api_utils import load_manager_config  # pylint: disable=import-error
from api_utils import update_manager_config  # pylint: disable=import-error
from fastapi import APIRouter, Depends, FastAPI, HTTPException, Query, Request
=======
from fastapi import (APIRouter, Depends, FastAPI, HTTPException, Query,
                     Request, WebSocket)
>>>>>>> 33b46105
from fastapi.responses import StreamingResponse
from fastapi.security import OAuth2PasswordBearer, OAuth2PasswordRequestForm
from passlib.context import CryptContext
from pydantic import BaseModel

from skyflow.cluster_manager.kubernetes_manager import K8ConnectionError
from skyflow.cluster_manager.manager_utils import setup_cluster_manager
from skyflow.etcd_client.etcd_client import (ETCD_PORT, ConflictError,
                                             ETCDClient, KeyNotFoundError)
from skyflow.globals import (ALL_OBJECTS, DEFAULT_NAMESPACE,
                             NAMESPACED_OBJECTS, NON_NAMESPACED_OBJECTS)
from skyflow.templates import Namespace, NamespaceMeta, ObjectException
from skyflow.templates.cluster_template import Cluster, ClusterStatusEnum
from skyflow.templates.event_template import WatchEvent
from skyflow.templates.job_template import ContainerStatusEnum, TaskStatusEnum
from skyflow.templates.rbac_template import ActionEnum
from skyflow.utils import load_object, sanitize_cluster_name

# Hashing password
pwd_context = CryptContext(schemes=["bcrypt"], deprecated="auto")

#@TODO:(acuadron): retrieve these from an environment variable (maybe populate through TF)
ADMIN_USER = "admin"
ADMIN_PWD = "admin"

# Assumes authentication tokens are JWT tokens
OAUTH2_SCHEME = OAuth2PasswordBearer(tokenUrl="token")
API_SERVER_CONFIG_PATH = "~/.skyconf/config.yaml"
CACHED_SECRET_KEY = None


def create_access_token(data: dict,
                        secret_key: str,
                        expires_delta: Optional[timedelta] = None):
    """Creates access token for users."""
    to_encode = data.copy()
    if expires_delta:
        expire = datetime.utcnow() + expires_delta
    else:
        # 10 years
        expire = datetime.utcnow() + timedelta(minutes=315360000)
    to_encode.update({"exp": expire})
    encoded_jwt: str = jwt.encode(to_encode, secret_key, algorithm='HS512')
    return encoded_jwt


def authenticate_request(token: str = Depends(OAUTH2_SCHEME)) -> str:
    """Authenticates the request using the provided token.

    If the token is valid, the username is returned. Otherwise, an HTTPException is raised."""
    global CACHED_SECRET_KEY  # pylint: disable=global-statement
    credentials_exception = HTTPException(
        status_code=401,
        detail="Could not validate credentials",
        headers={"WWW-Authenticate": "Bearer"},
    )
    if CACHED_SECRET_KEY is None:
        secret_key = load_manager_config()["api_server"]["secret"]
        CACHED_SECRET_KEY = secret_key
    else:
        secret_key = CACHED_SECRET_KEY
    try:
        payload = jwt.decode(token, secret_key, algorithms=['HS512'])
        username: str = payload.get("sub", None)
        if username is None:
            raise credentials_exception
        # Check if time out
        if datetime.utcnow() >= datetime.fromtimestamp(payload.get("exp")):
            raise HTTPException(
                status_code=401,
                detail="Token expired. Please log in again.",
                headers={"WWW-Authenticate": "Bearer"},
            )
    except jwt.PyJWTError as error:
        raise credentials_exception from error
    return username


def load_manager_config():
    """Loads the API server config file."""
    try:
        with open(os.path.expanduser(API_SERVER_CONFIG_PATH),
                  "r") as config_file:
            config_dict = yaml.safe_load(config_file)
    except FileNotFoundError as error:
        raise Exception(
            f"API server config file not found at {API_SERVER_CONFIG_PATH}."
        ) from error
    return config_dict


def update_manager_config(config: dict):
    """Updates the API server config file."""
    with open(os.path.expanduser(API_SERVER_CONFIG_PATH), "w") as config_file:
        yaml.dump(config, config_file)


class User(BaseModel):
    """Represents a user for SkyFlow."""
    username: str
    email: str
    password: str


def check_or_wait_initialization():
    """Creates the necessary configuration files"""
    lock_file_path = "/tmp/api_server_init.lock"
    completion_flag_path = "/tmp/api_server_init_done.flag"
    if os.path.exists(completion_flag_path):
        return

    while os.path.exists(lock_file_path):
        # Initialization in progress by another worker, wait...
        time.sleep(1)

    if not os.path.exists(completion_flag_path):
        # This worker is responsible for initialization
        open(lock_file_path, 'a').close()
        try:
            api_server.installation_hook()
            open(completion_flag_path,
                 'a').close()  # Mark initialization as complete
        finally:
            os.remove(lock_file_path)


def remove_flag_file():
    """Removes the flag file to indicate that the API server has been shut down."""
    completion_flag_path = "/tmp/api_server_init_done.flag"
    if os.path.exists(completion_flag_path):
        os.remove(completion_flag_path)


class APIServer:
    """
    Defines the API server for the Skyflow.

    It maintains a connection to the ETCD server and provides a REST API for
    interacting with Skyflow objects. Supports CRUD operations on all objects.
    """

    def __init__(self, app, etcd_port=ETCD_PORT):
        self.app = app
        self.etcd_client = ETCDClient(port=etcd_port)
        self.router = APIRouter()
        self.create_endpoints()

    def installation_hook(self):
        """Primes the API server with default objects and roles."""
        all_namespaces = self.etcd_client.read_prefix("namespaces")
        # Hack: Create Default Namespace if it does not exist.
        if DEFAULT_NAMESPACE not in all_namespaces:
            self.etcd_client.write(
                "namespaces/default",
                Namespace(metadata=NamespaceMeta(name="default")).model_dump(
                    mode="json"),
            )
        # Create system admin user and create authentication token.
        admin_user = User(username=ADMIN_USER, password=ADMIN_PWD, email='N/A')
        try:
            self.register_user(admin_user)
        except HTTPException:  # pylint: disable=broad-except
            pass
        self._login_user(ADMIN_USER, ADMIN_PWD)
        # Create roles for admin.
        roles_dict = {
            "kind": "Role",
            "metadata": {
                "name": "admin-role",
                "namespaces": ["*"],
            },
            "rules": [
                {
                    "resources": ["*"],
                    "actions": ["*"],
                },
            ],
            "users": [
                ADMIN_USER,
            ]
        }
        # Turn roles_dict into json dict
        roles_json = json.dumps(roles_dict)
        self.etcd_client.write(
            "roles/admin-role",
            roles_json,
        )

    def _authenticate_role(self, action: str, user: str, object_type: str,
                           namespace: str) -> bool:
        """Authenticates the role of a user based on the Role objects."""

        def _verify_subset(key: str, values: List[str]) -> bool:
            return "*" in values or key in values

        is_namespace = object_type in NAMESPACED_OBJECTS
        roles = self.etcd_client.read_prefix("roles")
        for role in roles:
            if user not in role['users']:
                continue
            if is_namespace and not _verify_subset(
                    namespace, role['metadata']['namespaces']):
                continue
            rules = role['rules']
            for rule in rules:
                if _verify_subset(action, rule['actions']) and _verify_subset(
                        object_type, rule['resources']):
                    return True

        raise HTTPException(
            status_code=401,
            detail="Unauthorized access. User does not have the required role."
        )

    def _check_cluster_connectivity(self, cluster: Cluster):  # pylint: disable=no-self-use
        """Checks if the cluster is accessible."""
        try:
            cluster_manager = setup_cluster_manager(cluster)
            cluster_manager.get_cluster_status()
        except K8ConnectionError as error:
            raise HTTPException(
                status_code=400,
                detail=f'Could not load configuration for Kubernetes cluster\
                      {cluster.get_name()}.') from error
        except Exception as error:  # Catch-all for other exceptions such as network issues
            raise HTTPException(
                status_code=400,
                detail=f'An error occurred while trying to connect to cluster\
                     {cluster.get_name()}.') from error

    def _fetch_etcd_object(self, link_header: str):
        """Fetches an object from the ETCD server."""
        obj_dict = self.etcd_client.read(link_header)
        if obj_dict is None or obj_dict == {}:
            raise HTTPException(
                status_code=404,
                detail=f"Object '{link_header}' not found.",
            )
        return obj_dict

    def _login_user(self, username: str, password: str):
        """Helper method that logs in a user."""
        try:
            user_dict = self._fetch_etcd_object(f"users/{username}")
        except HTTPException as error:
            raise HTTPException(
                status_code=400,
                detail="Incorrect username or password",
            ) from error
        if not pwd_context.verify(password, user_dict['password']):
            raise HTTPException(
                status_code=400,
                detail="Incorrect username or password",
            )
        access_token = create_access_token(
            data={
                "sub": username,
            },
            secret_key=load_manager_config()['api_server']['secret'],
        )
        access_dict = {'name': username, 'access_token': access_token}
        # Update access token in admin config.
        admin_config = load_manager_config()
        found_user = False
        if 'users' not in admin_config:
            admin_config['users'] = []
        for user in admin_config['users']:
            if user['name'] == username:
                user['access_token'] = access_token
                found_user = True
                break
        if not found_user:
            admin_config['users'].append(access_dict)
        update_manager_config(admin_config)
        return access_dict

    # Authentication/RBAC Methods
    def register_user(self, user: User):
        """Registers a user into Skyflow."""
        try:
            self._fetch_etcd_object(f"users/{user.username}")
        except HTTPException as error:
            if error.status_code == 404:
                user.password = pwd_context.hash(user.password)
                self.etcd_client.write(
                    f"users/{user.username}",
                    user.model_dump(mode="json"),
                )
                return {
                    "message": "User registered successfully",
                    "user": user
                }
            raise HTTPException(
                status_code=400,
                detail="Unusual error occurred.",
            ) from error
        else:
            raise HTTPException(
                status_code=400,
                detail=f"User '{user.username}' already exists.",
            )

    def login_for_access_token(
        self, form_data: OAuth2PasswordRequestForm = Depends()):
        """Logs in a user and returns an access token."""
        username = form_data.username
        password = form_data.password
        return self._login_user(username, password)

    # General methods over objects.
    def create_object(self, object_type: str):
        """Creates an object of a given type."""

        async def _create_object(request: Request,
                                 namespace: str = DEFAULT_NAMESPACE,
                                 user: str = Depends(authenticate_request)):
            self._authenticate_role(ActionEnum.DELETE.value, user, object_type,
                                    namespace)
            content_type = request.headers.get("content-type", None)
            body = await request.body()
            if content_type == "application/json":
                object_specs = json.loads(body.decode())
            elif content_type == "application/yaml":
                object_specs = yaml.safe_load(body.decode())
            else:
                raise HTTPException(
                    status_code=400,
                    detail=f"Unsupported Content-Type: {content_type}")

            if object_type not in ALL_OBJECTS:
                raise HTTPException(
                    status_code=400,
                    detail=f"Invalid object type: {object_type}")

            object_class = ALL_OBJECTS[object_type]
            try:
                object_init = object_class(**object_specs)
            except ObjectException as error:
                raise HTTPException(
                    status_code=400,
                    detail=f"Invalid {object_type} template.") from error

            object_name = object_init.get_name()

            # Read all objects of the same type and check if the object already exists.
            if object_type in NAMESPACED_OBJECTS:
                link_header = f"{object_type}/{namespace}"
            else:
                link_header = object_type
            list_response = self.etcd_client.read_prefix(link_header)
            for obj_dict in list_response:
                temp_name = obj_dict["metadata"]["name"]
                if object_name == temp_name:
                    raise HTTPException(
                        status_code=409,
                        detail=
                        f"Conflict error: Object '{link_header}/{object_name}' already exists.",
                    )

            # Check if object type is cluster and if it is accessible.
            if isinstance(
                    object_init, Cluster
            ) and object_init.status.status == ClusterStatusEnum.READY.value:
                self._check_cluster_connectivity(object_init)

            self.etcd_client.write(f"{link_header}/{object_name}",
                                   object_init.model_dump(mode="json"))
            return object_init

        return _create_object

    async def list_objects(
            self,
            object_type: str,
            namespace: str = DEFAULT_NAMESPACE,
            watch: bool = Query(False),
            user: str = Depends(authenticate_request),
    ):
        """
        Lists all objects of a given type.
        """
        self._authenticate_role(ActionEnum.LIST.value, user, object_type,
                                namespace)
        if object_type not in ALL_OBJECTS:
            raise HTTPException(status_code=400,
                                detail=f"Invalid object type: {object_type}")
        object_class = ALL_OBJECTS[object_type]
        if namespace is not None and object_type in NAMESPACED_OBJECTS:
            link_header = f"{object_type}/{namespace}"
        else:
            link_header = f"{object_type}"

        if watch:
            return await self._watch_key(link_header)
        read_response = self.etcd_client.read_prefix(link_header)
        obj_cls = object_class.__name__ + "List"
        obj_list = load_object({
            'kind': obj_cls,
            'objects': read_response,
        })
        return obj_list

    async def get_object(
        self,
        object_type: str,
        object_name: str,
        namespace: str = DEFAULT_NAMESPACE,
        watch: bool = Query(False),
        user: str = Depends(authenticate_request),
    ):  # pylint: disable=too-many-arguments
        """
        Returns a specific object, raises Error otherwise.
        """
        self._authenticate_role(ActionEnum.GET.value, user, object_type,
                                namespace)
        if object_type not in ALL_OBJECTS:
            raise HTTPException(status_code=400,
                                detail=f"Invalid object type: {object_type}")
        object_class = ALL_OBJECTS[object_type]

        if object_type in NAMESPACED_OBJECTS:
            link_header = f"{object_type}/{namespace}"
        else:
            link_header = f"{object_type}"
        if object_type == "clusters":
            object_name = sanitize_cluster_name(object_name)
        if watch:
            return await self._watch_key(f"{link_header}/{object_name}")
        obj_dict = self._fetch_etcd_object(f"{link_header}/{object_name}")
        obj = object_class(**obj_dict)
        return obj

    async def _watch_key(self, key: str):
        events_iterator, cancel_watch_fn = self.etcd_client.watch(key)

        async def generate_events():
            try:
                while True:
                    try:
                        event = await asyncio.to_thread(
                            next, events_iterator, None)
                        if event is None:
                            break
                        event_type, event_value = event
                        event_value = load_object(event_value)
                        # Check and validate event type.
                        watch_event = WatchEvent(event_type=event_type.value,
                                                 object=event_value)
                        yield watch_event.model_dump_json() + "\n"
                    except StopIteration:
                        break
            except asyncio.CancelledError:
                cancel_watch_fn()
            else:
                cancel_watch_fn()

        return StreamingResponse(generate_events(),
                                 media_type="application/x-ndjson")

    def update_object(
        self,
        object_type: str,
    ):
        """Updates an object of a given type."""

        async def _update_object(
                request: Request,
                namespace: str = DEFAULT_NAMESPACE,
                user: str = Depends(authenticate_request),
        ):
            """Processes request to update an object."""
            self._authenticate_role(ActionEnum.UPDATE.value, user, object_type,
                                    namespace)
            content_type = request.headers.get("content-type", None)
            body = await request.body()
            if content_type == "application/json":
                object_specs = json.loads(body.decode())
            elif content_type == "application/yaml":
                object_specs = yaml.safe_load(body.decode())
            else:
                raise HTTPException(
                    status_code=400,
                    detail=f"Unsupported Content-Type: {content_type}")

            if object_type not in ALL_OBJECTS:
                raise HTTPException(
                    status_code=400,
                    detail=f"Invalid object type: {object_type}")

            object_class = ALL_OBJECTS[object_type]
            try:
                obj_instance = object_class(**object_specs)
            except ObjectException as error:
                raise HTTPException(
                    status_code=400,
                    detail=f"Invalid {object_type} template.") from error

            object_name = obj_instance.get_name()
            # Read all objects of the same type and check if the object already exists.
            if object_type in NAMESPACED_OBJECTS:
                link_header = f"{object_type}/{namespace}"
            else:
                link_header = object_type

            list_response = self.etcd_client.read_prefix(link_header)
            for obj_dict in list_response:
                temp_name = obj_dict["metadata"]["name"]
                if object_name == temp_name:
                    try:
                        self.etcd_client.update(
                            f"{link_header}/{object_name}",
                            obj_instance.model_dump(mode="json"),
                        )
                    except KeyNotFoundError as error:
                        raise HTTPException(status_code=404,
                                            detail=error.msg) from error
                    except ConflictError as error:
                        raise HTTPException(status_code=409,
                                            detail=error.msg) from error
                    return obj_instance
            raise HTTPException(
                status_code=400,
                detail=f"Object '{link_header}/{object_name}' does not exist.",
            )

        return _update_object

    # Example command:
    # curl -X PATCH  http://127.0.0.1:50051/clusters/local
    # -H 'Content-Type: application/json'
    # -d '[{"op": "replace", "path": "/status/status",
    # "value": "INIT"}]'
    def patch_object(self, object_type: str):
        """Patches an object of a given type."""

        async def _patch_object(
                request: Request,
                object_name: str,
                namespace: str = DEFAULT_NAMESPACE,
                user: str = Depends(authenticate_request),
        ):
            self._authenticate_role(ActionEnum.PATCH.value, user, object_type,
                                    namespace)
            content_type = request.headers.get("content-type", None)
            body = await request.body()
            if content_type == "application/json":
                patch_list = json.loads(body.decode())
            elif content_type == "application/yaml":
                patch_list = yaml.safe_load(body.decode())
            else:
                raise HTTPException(
                    status_code=400,
                    detail=f"Unsupported Content-Type: {content_type}")

            if object_type not in ALL_OBJECTS:
                raise HTTPException(
                    status_code=400,
                    detail=f"Invalid object type: {object_type}")

            # Read all objects of the same type and check if the object already exists.
            if object_type in NAMESPACED_OBJECTS:
                link_header = f"{object_type}/{namespace}"
            else:
                link_header = f"{object_type}"
            obj_dict = self.etcd_client.read(f"{link_header}/{object_name}")
            if obj_dict is None or obj_dict == {}:
                raise HTTPException(
                    status_code=404,
                    detail=f"Object '{link_header}/{object_name}' not found.",
                )

            # Support basic JSON patch: https://jsonpatch.com/
            try:
                patch = jsonpatch.JsonPatch(patch_list)
            except Exception as error:
                raise HTTPException(status_code=400,
                                    detail="Invalid patch list.") from error

            updated_obj_dict = patch.apply(obj_dict)
            object_class = ALL_OBJECTS[object_type]
            obj = object_class(**updated_obj_dict)
            try:
                self.etcd_client.update(
                    f"{link_header}/{object_name}",
                    obj.model_dump(mode="json"),
                )
            except KeyNotFoundError as error:
                raise HTTPException(status_code=404,
                                    detail=error.msg) from error
            except Exception as error:
                raise HTTPException(status_code=400, detail=error) from error
            return obj

        return _patch_object

    def job_logs(self,
                 object_name: str,
                 namespace: str = DEFAULT_NAMESPACE,
                 user: str = Depends(authenticate_request)):
        """Returns logs for a given job."""
        self._authenticate_role(ActionEnum.GET.value, user, "jobs", namespace)
        # Fetch cluster/clusters where job is running.
        job_link_header = f"jobs/{namespace}/{object_name}"
        job_dict = self._fetch_etcd_object(job_link_header)
        job_obj = ALL_OBJECTS["jobs"](**job_dict)
        job_clusters = list(job_obj.status.replica_status.keys())  # pylint: disable=no-member
        total_logs = []
        for cluster_name in job_clusters:
            cluster_link_header = f"clusters/{cluster_name}"
            cluster_dict = self._fetch_etcd_object(cluster_link_header)
            cluster_obj = ALL_OBJECTS["clusters"](**cluster_dict)
            cluster_manager = setup_cluster_manager(cluster_obj)
            total_logs.extend(cluster_manager.get_job_logs(job_obj))
        return total_logs

    def delete_object(
        self,
        object_type: str,
        object_name: str,
        namespace: str = DEFAULT_NAMESPACE,
        user: str = Depends(authenticate_request),
    ):  # pylint: disable=too-many-arguments
        """Deletes an object of a given type."""
        self._authenticate_role(ActionEnum.DELETE.value, user, object_type,
                                namespace)
        if object_type in NAMESPACED_OBJECTS:
            link_header = f"{object_type}/{namespace}"
        else:
            link_header = f"{object_type}"
        if object_type == "clusters":
            object_name = sanitize_cluster_name(object_name)
        try:
            obj_dict = self.etcd_client.delete(f"{link_header}/{object_name}")
        except KeyNotFoundError as error:
            raise HTTPException(
                status_code=404,
                detail=error.msg,
            ) from error
        if obj_dict:
            return obj_dict
        raise HTTPException(
            status_code=400,
            detail=f"Object '{link_header}/{object_name}' does not exist.",
        )

<<<<<<< HEAD
=======
    async def _authenticate_tty_session(
        self, websocket: WebSocket, user: str = Depends(authenticate_request)):
        """
        Authenticates the user initiating a TTY session over WebSocket.

        Args:
            websocket (WebSocket): The active WebSocket connection through which \
                the session is attempted.
            user (str): The username obtained from the authentication token, \
                initially provided by the FastAPI dependency.

        Returns:
            str: The authenticated username, confirming the user is \
                authorized for the TTY session.
        """
        # Extract the token from the WebSocket headers
        token = websocket.headers.get('authorization')
        if token is None or not token.startswith("Bearer "):
            await websocket.close(code=1008
                                  )  # Close with policy violation code
            return

        # Remove "Bearer " from the token
        token = token[7:]

        # Authenticate the user using the token
        try:
            user = authenticate_request(token)
        except HTTPException:
            await websocket.close(code=1008)
            return

        return user

    async def execute_command(  # pylint: disable=too-many-locals disable=too-many-branches disable=too-many-statements
        self,
        websocket: WebSocket,
        user: str = Depends(authenticate_request)):
        """
        Handles a TTY session over WebSocket for executing commands inside a container.

        This method is responsible for setting up and managing a TTY session that allows users to
        execute commands within a specified container of a task. It retrieves execution
        parameters from the WebSocket connection's path parameters, validates the requested action
        against the user's permissions, and forwards the command execution request to the \
            appropriate
        cluster manager.

        Args:
            websocket (WebSocket): The WebSocket connection instance.
            user (str): The username of the user initiating the session, authenticated via a \
                dependency.

        If the specified tasks or container is set to 'None', the method attempts to retrieve \
            default tasks and container
        from the job.

        The method ensures that the user is authorized to perform the update action on the job \
            within the specified namespace
        before proceeding with the command execution.
        """
        user = await self._authenticate_tty_session(websocket, user)

        path_params = websocket.scope['path_params']
        quiet = path_params.get('quiet')
        tty = path_params.get('tty')
        tty = tty == "True"
        resource = path_params.get('resource')
        namespace = path_params.get('namespace')
        tasks = path_params.get('selected_tasks')
        container = path_params.get('container')
        exec_command_json = unquote(
            path_params.get('command').replace("%-2-F-%2-", "/"))
        exec_command = json.loads(exec_command_json)

        self._authenticate_role(ActionEnum.UPDATE.value, user, "jobs",
                                namespace)

        await websocket.accept()

        try:
            job = self.get_object(object_type="jobs",
                                  namespace=namespace,
                                  object_name=resource,
                                  watch=False,
                                  user=user)
        except HTTPException as error:
            await websocket.send_text(error.detail)
            await websocket.close(code=1003)
            return

        # Fetch the cluster where the task is running
        if tasks == "None":
            cluster, tasks = list(job.status.task_status.items())[0]
            tasks = [
                pod_name for pod_name, status in tasks.items()
                if status == TaskStatusEnum.RUNNING.value
            ]
            if len(tasks) == 0:
                close_message = f"No running tasks found for the job '{resource}'."
                await websocket.send_text(close_message)
                await websocket.close(code=1003)
                return
            tasks = tasks[0:1] if tty else tasks
        else:
            cluster_tasks = job.status.task_status
            for cluster_name, tasks_dict in cluster_tasks.items():
                for task_name, status in tasks_dict.items():
                    if task_name == tasks and status == TaskStatusEnum.RUNNING.value:
                        cluster = cluster_name
                        break
        # Check if cluster is accessible and supported.
        try:
            cluster_obj = self.get_object(object_type="clusters",
                                          object_name=cluster,
                                          watch=False,
                                          user=user)
        except HTTPException as error:
            await websocket.send_text(error.detail)
            await websocket.close(code=1003
                                  )  # Close with unsupported data code
            return
        print(cluster_obj.spec.manager)
        if cluster_obj.spec.manager not in ["k8", "kubernetes"]:
            close_message = f"Cluster manager '{cluster_obj.spec.manager}' is not supported."
            await websocket.send_text(close_message)
            await websocket.close(code=1003)
            return
        cluster_manager = setup_cluster_manager(cluster_obj)

        for task in tasks:
            if container == "None":
                if task in job.status.container_status:
                    for container_name, status in job.status.container_status[
                            task].items():
                        if status == ContainerStatusEnum.RUNNING.value:
                            container = container_name  # Run on first running container
                            break
            if quiet == "True":
                await websocket.send_text(
                    "Quiet mode is not supported for TTY sessions. \n")
            await cluster_manager.execute_command(websocket, task, container,
                                                  tty, exec_command)
        if not tty:
            await websocket.close(code=1000)  # Close with normal code

    def _watch_key(self, key: str):
        events_iterator, cancel_watch_fn = self.etcd_client.watch(key)

        def generate_events():
            try:
                for event in events_iterator:
                    event_type, event_value = event
                    event_value = load_object(event_value)
                    # Check and validate event type.
                    watch_event = WatchEvent(event_type=event_type.value,
                                             object=event_value)
                    yield watch_event.model_dump_json() + "\n"
            finally:
                cancel_watch_fn()

        return StreamingResponse(generate_events(),
                                 media_type="application/x-ndjson")

>>>>>>> 33b46105
    def _add_endpoint(self,
                      endpoint=None,
                      endpoint_name=None,
                      handler=None,
                      methods=None):
        self.router.add_api_route(
            endpoint,
            handler,
            methods=methods,
            name=endpoint_name,
        )

    def _add_websocket(self, path=None, endpoint=None, endpoint_name=None):
        self.router.add_websocket_route(
            path=path,
            endpoint=endpoint,
            name=endpoint_name,
        )

    def create_endpoints(self):
        """Creates FastAPI endpoints over different types of objects."""

        for object_type in NON_NAMESPACED_OBJECTS:
            self._add_endpoint(
                endpoint=f"/{object_type}",
                endpoint_name=f"create_{object_type}",
                handler=self.create_object(object_type=object_type),
                methods=["POST"],
            )
            self._add_endpoint(
                endpoint=f"/{object_type}",
                endpoint_name=f"update_{object_type}",
                handler=self.update_object(object_type=object_type),
                methods=["PUT"],
            )
            self._add_endpoint(
                endpoint=f"/{object_type}",
                endpoint_name=f"list_{object_type}",
                handler=partial(self.list_objects, object_type=object_type),
                methods=["GET"],
            )
            self._add_endpoint(
                endpoint=f"/{object_type}/{{object_name}}",
                endpoint_name=f"get_{object_type}",
                handler=partial(self.get_object, object_type=object_type),
                methods=["GET"],
            )
            self._add_endpoint(
                endpoint=f"/{object_type}/{{object_name}}",
                endpoint_name=f"patch_{object_type}",
                handler=self.patch_object(object_type=object_type),
                methods=["PATCH"],
            )
            self._add_endpoint(
                endpoint=f"/{object_type}/{{object_name}}",
                endpoint_name=f"delete_{object_type}",
                handler=partial(self.delete_object, object_type=object_type),
                methods=["DELETE"],
            )

        for object_type in NAMESPACED_OBJECTS:
            self._add_endpoint(
                endpoint=f"/{{namespace}}/{object_type}",
                endpoint_name=f"create_{object_type}",
                handler=self.create_object(object_type=object_type),
                methods=["POST"],
            )
            self._add_endpoint(
                endpoint=f"/{{namespace}}/{object_type}",
                endpoint_name=f"update_{object_type}",
                handler=self.update_object(object_type=object_type),
                methods=["PUT"],
            )
            self._add_endpoint(
                endpoint=f"/{{namespace}}/{object_type}",
                endpoint_name=f"list_{object_type}",
                handler=partial(
                    self.list_objects,
                    object_type=object_type,
                ),
                methods=["GET"],
            )
            self._add_endpoint(
                endpoint=f"/{{namespace}}/{object_type}/{{object_name}}",
                endpoint_name=f"get_{object_type}",
                handler=partial(
                    self.get_object,
                    object_type=object_type,
                ),
                methods=["GET"],
            )
            self._add_endpoint(
                endpoint=f"/{{namespace}}/{object_type}/{{object_name}}",
                endpoint_name=f"delete_{object_type}",
                handler=partial(
                    self.delete_object,
                    object_type=object_type,
                ),
                methods=["DELETE"],
            )
            self._add_endpoint(
                endpoint=f"/{{namespace}}/{object_type}/{{object_name}}",
                endpoint_name=f"patch_{object_type}",
                handler=self.patch_object(object_type=object_type),
                methods=["PATCH"],
            )
            # Add special case where can list namespaced objects across
            # all namespaces.
            self._add_endpoint(
                endpoint=f"/{object_type}",
                endpoint_name=f"list_{object_type}_all_namespaces",
                handler=partial(
                    self.list_objects,
                    object_type=object_type,
                    namespace=None,
                ),
                methods=["GET"],
            )

        # Job logs
        self._add_endpoint(
            endpoint="/{namespace}/jobs/{object_name}/logs",
            endpoint_name="job_logs",
            handler=self.job_logs,
            methods=["GET"],
        )
        # Register User
        self._add_endpoint(
            endpoint="/register_user",
            endpoint_name="register_user",
            handler=self.register_user,
            methods=["POST"],
        )
        # Login for users to receive their access tokens
        self._add_endpoint(
            endpoint="/token",
            endpoint_name="login_for_access_token",
            handler=self.login_for_access_token,
            methods=["POST"],
        )

        self._add_endpoint(
            endpoint=
            "/{namespace}/exec/{quiet}/{resource}/{selected_tasks}/{container}/{command}",
            endpoint_name="execute_command",
            handler=self.execute_command,
            methods=["POST"],
        )

        self._add_websocket(
            path=
            "/{namespace}/exec/{tty}/{quiet}/{resource}/{selected_tasks}/{container}/{command}",
            endpoint=self.execute_command,
            endpoint_name="execute_command",
        )


def startup():
    """Initialize the API server upon startup."""
    signal.signal(signal.SIGINT, lambda x, y: sys.exit())


app = FastAPI(debug=True)
# Launch the API service with the parsed arguments

api_server = APIServer(app=app)
app.include_router(api_server.router)
app.add_event_handler("startup", startup)
app.add_event_handler("startup", check_or_wait_initialization)
app.add_event_handler("shutdown", remove_flag_file)<|MERGE_RESOLUTION|>--- conflicted
+++ resolved
@@ -16,16 +16,8 @@
 import jsonpatch
 import jwt
 import yaml
-<<<<<<< HEAD
-from api_utils import authenticate_request  # pylint: disable=import-error
-from api_utils import create_access_token  # pylint: disable=import-error
-from api_utils import load_manager_config  # pylint: disable=import-error
-from api_utils import update_manager_config  # pylint: disable=import-error
-from fastapi import APIRouter, Depends, FastAPI, HTTPException, Query, Request
-=======
 from fastapi import (APIRouter, Depends, FastAPI, HTTPException, Query,
                      Request, WebSocket)
->>>>>>> 33b46105
 from fastapi.responses import StreamingResponse
 from fastapi.security import OAuth2PasswordBearer, OAuth2PasswordRequestForm
 from passlib.context import CryptContext
@@ -671,8 +663,6 @@
             detail=f"Object '{link_header}/{object_name}' does not exist.",
         )
 
-<<<<<<< HEAD
-=======
     async def _authenticate_tty_session(
         self, websocket: WebSocket, user: str = Depends(authenticate_request)):
         """
@@ -795,7 +785,7 @@
             await websocket.close(code=1003
                                   )  # Close with unsupported data code
             return
-        print(cluster_obj.spec.manager)
+
         if cluster_obj.spec.manager not in ["k8", "kubernetes"]:
             close_message = f"Cluster manager '{cluster_obj.spec.manager}' is not supported."
             await websocket.send_text(close_message)
@@ -837,7 +827,6 @@
         return StreamingResponse(generate_events(),
                                  media_type="application/x-ndjson")
 
->>>>>>> 33b46105
     def _add_endpoint(self,
                       endpoint=None,
                       endpoint_name=None,
