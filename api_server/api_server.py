# pylint: disable=C0302
"""
Specifies the API server and its endpoints for Skyflow.
"""
import asyncio
import json
import os
import secrets
import signal
import sys
import time
from datetime import datetime, timedelta, timezone
from functools import partial
from typing import Dict, List, Optional, cast
from urllib.parse import unquote

import jsonpatch
import jwt
import yaml
from fastapi import (APIRouter, Body, Depends, FastAPI, HTTPException, Query,
                     Request, WebSocket)
from fastapi.responses import StreamingResponse
from fastapi.security import OAuth2PasswordBearer, OAuth2PasswordRequestForm
from passlib.context import CryptContext

from skyflow.cluster_manager.kubernetes_manager import K8ConnectionError
from skyflow.cluster_manager.manager_utils import setup_cluster_manager
from skyflow.etcd_client.etcd_client import (ETCD_PORT, ConflictError,
                                             ETCDClient, KeyNotFoundError)
<<<<<<< HEAD
from skyflow.globals import (ALL_OBJECTS, DEFAULT_NAMESPACE,
                             NAMESPACED_OBJECTS, NON_NAMESPACED_OBJECTS)
from skyflow.templates import Namespace, NamespaceMeta
from skyflow.utils.base_exceptions import ObjectException
=======
from skyflow.globals import API_SERVER_CONFIG_PATH, DEFAULT_NAMESPACE
from skyflow.globals_object import (ALL_OBJECTS, NAMESPACED_OBJECTS,
                                    NON_NAMESPACED_OBJECTS)
from skyflow.templates import Namespace, NamespaceMeta, ObjectException
>>>>>>> 04d3081c
from skyflow.templates.cluster_template import Cluster, ClusterStatusEnum
from skyflow.templates.event_template import WatchEvent
from skyflow.templates.job_template import ContainerStatusEnum, TaskStatusEnum
from skyflow.templates.rbac_template import ActionEnum, Role, RoleMeta, Rule
from skyflow.templates.user_template import User
from skyflow.utils import load_object, sanitize_cluster_name

###  Utility functions for the API server.

# Assumes authentication tokens are JWT tokens
OAUTH2_SCHEME = OAuth2PasswordBearer(tokenUrl="token")
CACHED_SECRET_KEY = None


def create_jwt(data: dict,
               secret_key: str,
               expires_delta: Optional[timedelta] = None):
    """Creates jwt of DATA based on SECRET_KEY."""
    to_encode = data.copy()
    if expires_delta:
        expire = datetime.now(timezone.utc) + expires_delta
    else:
        # 10 years
        expire = datetime.now(timezone.utc) + timedelta(minutes=315360000)
    to_encode.update({"exp": expire})
    encoded_jwt: str = jwt.encode(to_encode, secret_key, algorithm='HS512')
    return encoded_jwt


def authenticate_jwt(token: str = Depends(OAUTH2_SCHEME)) -> dict:
    """Authenticates if the token is signed by API Server."""
    global CACHED_SECRET_KEY  # pylint: disable=global-statement

    if CACHED_SECRET_KEY is None:
        secret_key = load_manager_config()["api_server"]["secret"]
        CACHED_SECRET_KEY = secret_key
    else:
        secret_key = CACHED_SECRET_KEY
    try:
        payload = jwt.decode(token, secret_key, algorithms=['HS512'])
    except jwt.PyJWTError as error:
        raise error
    return payload


def authenticate_request(token: str = Depends(OAUTH2_SCHEME)) -> str:
    """Authenticates the request using the provided token.

    If the token is valid, the username is returned. Otherwise, an HTTPException is raised."""

    credentials_exception = HTTPException(
        status_code=401,
        detail="Could not validate credentials",
        headers={"WWW-Authenticate": "Bearer"},
    )
    try:
        payload = authenticate_jwt(token=token)
        username: str = payload.get("sub", None)
        if username is None:
            raise credentials_exception
        # Check if time out
        if datetime.now(timezone.utc) >= datetime.fromtimestamp(
                payload.get("exp"), tz=timezone.utc):  #type: ignore
            raise HTTPException(
                status_code=401,
                detail="Token expired. Please log in again.",
                headers={"WWW-Authenticate": "Bearer"},
            )
    except jwt.PyJWTError as error:
        raise credentials_exception from error
    return username


def load_manager_config():
    """Loads the API server config file."""
    try:
        with open(os.path.expanduser(API_SERVER_CONFIG_PATH),
                  "r") as config_file:
            config_dict = yaml.safe_load(config_file)
    except FileNotFoundError as error:
        raise Exception(
            f"API server config file not found at {API_SERVER_CONFIG_PATH}."
        ) from error
    return config_dict


def update_manager_config(config: dict):
    """Updates the API server config file."""
    with open(os.path.expanduser(API_SERVER_CONFIG_PATH), "w") as config_file:
        yaml.dump(config, config_file)


def generate_nonce(length=32):
    """Generates a secure nonce."""
    return secrets.token_hex(length)


def check_or_wait_initialization():
    """Creates the necessary configuration files"""
    lock_file_path = "/tmp/api_server_init.lock"
    completion_flag_path = "/tmp/api_server_init_done.flag"
    if os.path.exists(completion_flag_path):
        return

    while os.path.exists(lock_file_path):
        # Initialization in progress by another worker, wait...
        time.sleep(1)

    if not os.path.exists(completion_flag_path):
        # This worker is responsible for initialization
        open(lock_file_path, 'a').close()
        try:
            api_server.installation_hook()
            open(completion_flag_path,
                 'a').close()  # Mark initialization as complete
        finally:
            os.remove(lock_file_path)


def remove_flag_file():
    """Removes the flag file to indicate that the API server has been shut down."""
    completion_flag_path = "/tmp/api_server_init_done.flag"
    if os.path.exists(completion_flag_path):
        os.remove(completion_flag_path)


# ==============================================================================
###  API Server Code.

# Hashing password
pwd_context = CryptContext(schemes=["bcrypt"], deprecated="auto")

ADMIN_USER = os.getenv("SKYFLOW_ADMIN_USR", "admin")
ADMIN_PWD = os.getenv("SKYFLOW_ADMIN_PASS", "admin")


class APIServer:
    """
    Defines the API server for the Skyflow.

    It maintains a connection to the ETCD server and provides a REST API for
    interacting with Skyflow objects. Supports CRUD operations on all objects.
    """

    def __init__(self, app, etcd_port=ETCD_PORT):  # pylint: disable=redefined-outer-name
        self.app = app
        self.etcd_client = ETCDClient(port=etcd_port)
        self.router = APIRouter()
        self.create_endpoints()

    def installation_hook(self):
        """Primes the API server with default objects and roles."""
        all_namespaces = self.etcd_client.read_prefix("namespaces")
        # Hack: Create Default Namespace if it does not exist.
        if DEFAULT_NAMESPACE not in all_namespaces:
            self.etcd_client.write(
                "namespaces/default",
                Namespace(metadata=NamespaceMeta(name="default")).model_dump(
                    mode="json"),
            )

        # Create admin role.
        admin_role = Role(metadata=RoleMeta(name="admin-role",
                                            namespaces=["*"]),
                          rules=[Rule(resources=["*"], actions=["*"])],
                          users=[ADMIN_USER])

        self.etcd_client.write(
            "roles/admin-role",
            admin_role.dict(),
        )

        # Create inviter role.
        inviter_role = Role(
            metadata=RoleMeta(name="inviter-role", namespaces=["*"]),
            rules=[Rule(resources=["user"], actions=["create"])
                   ],  #Create user actually means can create invite to user.
            users=[])

        self.etcd_client.write(
            "roles/inviter-role",
            inviter_role.dict(),
        )

        # Create system admin user and create authentication token.
        admin_invite_nonce = generate_nonce()
        self.etcd_client.write(
            f"invites/{admin_invite_nonce}",
            {
                "used": False,
                "revoked": False,
                "owner": "",
            },
        )

        admin_invite_jwt = create_jwt(
            data={
                "granted_roles":
                [admin_role.get_name(),
                 inviter_role.get_name()],
                "nonce": admin_invite_nonce,
                "inviter": ""
            },
            secret_key=load_manager_config()['api_server']['secret'],
        )

        admin_user = User(username=ADMIN_USER,
                          password=ADMIN_PWD,
                          email='admin@admin.com')
        try:
            self.register_user(admin_user, admin_invite_jwt)
        except HTTPException:  # pylint: disable=broad-except
            pass
        self._login_user(ADMIN_USER, ADMIN_PWD)

    def _authenticate_action(self, action: str, user: str, object_type: str,
                             namespace: str) -> bool:
        """Authenticates the role of a user based on intended action."""

        roles = self.etcd_client.read_prefix("roles")
        for role in roles:
            if self._authenticate_action_with_role(action, user, object_type,
                                                   namespace, role):
                return True

        raise HTTPException(
            status_code=401,
            detail="Unauthorized access. User does not have the required role."
        )

    # pylint: disable=too-many-arguments
    @staticmethod
    def _authenticate_action_with_role(action: str, user: str,
                                       object_type: str, namespace: str,
                                       role: Dict) -> bool:
        """Return if USER on perform ACTION based on ROLE."""

        def _verify_subset(key: str, values: List[str]) -> bool:
            return "*" in values or key in values

        if user not in role['users']:
            return False

        is_namespace = object_type in NAMESPACED_OBJECTS
        if is_namespace and not _verify_subset(namespace,
                                               role['metadata']['namespaces']):
            return False

        rules = role['rules']
        for rule in rules:
            if _verify_subset(action, rule['actions']) and _verify_subset(
                    object_type, rule['resources']):
                return True

        return False

    def _authenticate_by_role_name(self, user: str, role_name: str) -> bool:
        """Authenticates the role of a user based on the Role object name. """
        try:
            role = self._fetch_etcd_object(f"roles/{role_name}")
            return self._authenticate_by_role(user, role)
        except Exception as error:  # Catch-all for other exceptions such as network issues
            raise HTTPException(
                status_code=503,
                detail='An error occured while authenticating user') from error

    def _authenticate_by_role(
            self,
            user: str,
            role: Dict,
            assumed_roles: Optional[List[Dict]] = None) -> bool:
        """Authenticates USER have superset of access of the ROLE. """

        if user in role['users']:
            return True

        if not assumed_roles:
            assumed_roles = self._get_all_roles(user)

        rules = role['rules']
        namespaces = role["metadata"]["namespaces"]
        for namespace in namespaces:
            for rule in rules:
                # Check if all actions permitted by RULE is also permitted for USER
                resources = rule["resources"]
                actions = rule["actions"]
                for rsc in resources:
                    for act in actions:
                        if not any(
                                self._authenticate_action_with_role(
                                    act, user, rsc, namespace, assumed_role)
                                for assumed_role in assumed_roles):
                            raise HTTPException(
                                status_code=401,
                                detail=
                                "Unauthorized access. User does not have the required role."
                            )
        return True

    def _authenticate_by_role_names(self, user: str,
                                    role_names: List[str]) -> bool:
        """Authenticates USER have superset of access of the ROLE_NAMES. """
        assumed_roles = self._get_all_roles(user)
        roles = []
        try:
            for role_name in role_names:
                roles.append(self._fetch_etcd_object(f"roles/{role_name}"))
        except Exception as error:  # Catch-all for other exceptions such as network issues
            raise HTTPException(
                status_code=503,
                detail='An error occured while authenticating user') from error

        return all(
            self._authenticate_by_role(user, role, assumed_roles)
            for role in roles)

    def _get_all_roles(self, user: str) -> List[Dict]:
        all_roles = []
        roles = self.etcd_client.read_prefix("roles")
        for role in roles:
            if user in role['users']:
                all_roles.append(role)
        return all_roles

    def _check_cluster_connectivity(self, cluster: Cluster):  # pylint: disable=no-self-use
        """Checks if the cluster is accessible."""
        try:
            cluster_manager = setup_cluster_manager(cluster)
            cluster_manager.get_cluster_status()
        except K8ConnectionError as error:
            raise HTTPException(
                status_code=400,
                detail=f'Could not load configuration for Kubernetes cluster\
                      {cluster.get_name()}.') from error
        except Exception as error:  # Catch-all for other exceptions such as network issues
            raise HTTPException(
                status_code=400,
                detail=f'An error occurred while trying to connect to cluster\
                     {cluster.get_name()}.') from error

    def _fetch_etcd_object(self, link_header: str):
        """Fetches an object from the ETCD server."""
        obj_dict = self.etcd_client.read(link_header)
        if obj_dict is None or obj_dict == {}:
            raise HTTPException(
                status_code=404,
                detail=f"Object '{link_header}' not found.",
            )
        return obj_dict

    def _login_user(self, username: str, password: str):
        """Helper method that logs in a user."""
        try:
            user_dict = self._fetch_etcd_object(f"users/{username}")
        except HTTPException as error:
            raise HTTPException(
                status_code=400,
                detail="Incorrect username or password",
            ) from error
        if not pwd_context.verify(password, user_dict['password']):
            raise HTTPException(
                status_code=400,
                detail="Incorrect username or password",
            )
        access_token = create_jwt(
            data={
                "sub": username,
            },
            secret_key=load_manager_config()['api_server']['secret'],
        )
        access_dict = {'name': username, 'access_token': access_token}
        # Update access token in admin config.
        admin_config = load_manager_config()
        found_user = False
        if 'users' not in admin_config:
            admin_config['users'] = []
        for user in admin_config['users']:
            if user['name'] == username:
                user['access_token'] = access_token
                found_user = True
                break
        if not found_user:
            admin_config['users'].append(access_dict)
        update_manager_config(admin_config)
        return access_dict

    # Authentication/RBAC Methods
    # pylint: disable=too-many-branches
    def register_user(self, user: User, invite_token: str = Body(...)):
        """Registers a user into Skyflow."""
        try:
            invite = authenticate_jwt(invite_token)
            if datetime.now(timezone.utc) >= datetime.fromtimestamp(
                    cast(float, invite.get("exp")), tz=timezone.utc):
                raise HTTPException(
                    status_code=401,
                    detail="Invite token expired. Please ask for a new one.",
                    headers={"WWW-Authenticate": "Bearer"},
                )

            #Check invite(nonce) exist
            invite_store = self._fetch_etcd_object(
                f"invites/{invite['nonce']}")
            if invite_store["revoked"] or invite_store["used"]:
                raise HTTPException(
                    status_code=404,
                    detail="Invite is no longer invalid.",
                )

            inviter = invite['inviter']

            # inviter being "" is special user for setting up admin
            if inviter:
                try:
                    self._fetch_etcd_object(f"users/{inviter}")
                except HTTPException as error:
                    invite_store["revoked"] = True
                    self.etcd_client.write(f'invites/{invite.get("nonce")}',
                                           invite_store)
                    raise HTTPException(
                        status_code=404,
                        detail=
                        "Inviter is no longer invalid. Invalidating the invite.",
                    ) from error

                if not self._authenticate_by_role_name(inviter,
                                                       'inviter-role'):
                    raise HTTPException(
                        status_code=404,
                        detail=
                        "Inviter can no longer invite users. Invite status not changed.",
                    )

            invite_store["used"] = True
            self.etcd_client.write(f'invites/{invite.get("nonce")}',
                                   invite_store)

        except HTTPException as error:
            if error.status_code == 404:
                raise HTTPException(
                    status_code=404,
                    detail="Invite is invalid.",
                ) from error
            raise HTTPException(
                status_code=500,
                detail="Unusual error occurred.",
            ) from error

        try:
            self._fetch_etcd_object(f"users/{user.username}")
        except HTTPException as error:
            if error.status_code == 404:
                user.password = pwd_context.hash(user.password)
                self.etcd_client.write(
                    f"users/{user.username}",
                    user.model_dump(mode="json"),
                )

                #Add newly created user to all the granted roles
                role_message = ""
                assumed_roles = self._get_all_roles(inviter)
                for granted_role in invite["granted_roles"]:
                    try:
                        role_dict = self._fetch_etcd_object(
                            f"roles/{granted_role}")
                        # inviter being "" is special user for setting up admin
                        if not inviter or self._authenticate_by_role(
                                inviter, role_dict, assumed_roles):
                            role_dict["users"].append(user.username)
                            self.etcd_client.write(
                                f"roles/{granted_role}",
                                role_dict,
                            )
                            role_message += f"Sucessfully added user to role {granted_role}.\n"
                        else:
                            role_message += f"Inviter can no longer added new user to role {granted_role}.\n"  # pylint: disable=C0301
                    except HTTPException as error:
                        role_message += f"Unusual error has occurred when trying to add user to role {granted_role}.\n"  # pylint: disable=C0301

                return {
                    "message":
                    f"User registered successfully. \n{role_message}",
                    "user": user
                }
            raise HTTPException(  # pylint: disable=raise-missing-from
                status_code=500,
                detail="Unusual error occurred.",
            )
        else:
            raise HTTPException(
                status_code=400,
                detail=f"User '{user.username}' already exists.",
            )

    def login_for_access_token(
        self, form_data: OAuth2PasswordRequestForm = Depends()):
        """Logs in a user and returns an access token."""
        username = form_data.username
        password = form_data.password
        return self._login_user(username, password)

    def create_invite(self,
                      roles: List[str] = Body(..., embed=True),
                      username: str = Depends(authenticate_request)):
        """Create invite for new user and returns the invite jwt."""
        # pylint: disable=too-many-locals
        try:
            # Check user exist
            self._fetch_etcd_object(f"users/{username}")
        except HTTPException as error:
            raise HTTPException(
                status_code=400,
                detail="Cannot create invite. User doesn't exist",
            ) from error

        try:
            if not self._authenticate_by_role_name(username, 'inviter-role'):
                raise HTTPException(
                    status_code=401,
                    detail="Not authorized to create invite.",
                )
        except Exception as error:
            raise HTTPException(
                status_code=404,
                detail="Something went wrong when authenticating the user.",
            ) from error

        #Check if all roles are grantable
        #@TODO:(colin): Replace once we introduce group admin
        if not self._authenticate_by_role_names(username, roles):
            raise HTTPException(
                status_code=401,
                detail=
                "Unauthorized access. User does not have the required role.")

        nonce = generate_nonce()
        self.etcd_client.write(f"invites/{nonce}", {
            "used": False,
            "revoked": False,
            "owner": username
        })
        invite_token = create_jwt(
            data={
                "granted_roles": roles,
                "nonce": nonce,
                "inviter": username
            },
            secret_key=load_manager_config()['api_server']['secret'],
        )
        return {
            "message": "invite created successfully",
            "invite": invite_token
        }

    def revoke_invite(self,
                      invite_token: str = Body(..., embed=True),
                      username: str = Depends(authenticate_request)):
        """Invoke invite."""
        try:
            # Check user exist
            self._fetch_etcd_object(f"users/{username}")
        except HTTPException as error:
            raise HTTPException(
                status_code=400,
                detail="Cannot revoke invite. User doesn't exist",
            ) from error

        try:
            invite = authenticate_jwt(invite_token)
            # empty invite['inviter'] means the special startup invite
            if invite['inviter'] != username and invite['inviter']:
                raise HTTPException(
                    status_code=404,
                    detail="You cannot revoke invites not from you.",
                )

            # Check invite(nonce) exist
            invite_store = self._fetch_etcd_object(
                f"invites/{invite['nonce']}")
            used = invite_store["used"]

            invite_store["revoked"] = True
            self.etcd_client.write(f'invites/{invite.get("nonce")}',
                                   invite_store)

        except HTTPException as error:
            if error.status_code == 404:
                raise HTTPException(
                    status_code=404,
                    detail="Revoke request is invalid.",
                ) from error
            raise HTTPException(
                status_code=500,
                detail="Unusual error occurred.",
            ) from error

        return {
            "message":
            f"invite {invite_token} revoked" if not used else
            f"invite {invite_token} revoked but it's used already",
        }

    # General methods over objects.
    def create_object(self, object_type: str):
        """Creates an object of a given type."""

        async def _create_object(request: Request,
                                 namespace: str = DEFAULT_NAMESPACE,
                                 user: str = Depends(authenticate_request)):
            self._authenticate_action(ActionEnum.DELETE.value, user,
                                      object_type, namespace)
            content_type = request.headers.get("content-type", None)
            body = await request.body()
            if content_type == "application/json":
                object_specs = json.loads(body.decode())
            elif content_type == "application/yaml":
                object_specs = yaml.safe_load(body.decode())
            else:
                raise HTTPException(
                    status_code=400,
                    detail=f"Unsupported Content-Type: {content_type}")

            if object_type not in ALL_OBJECTS:
                raise HTTPException(
                    status_code=400,
                    detail=f"Invalid object type: {object_type}")

            object_class = ALL_OBJECTS[object_type]
            try:
                object_init = object_class(**object_specs)
            except ObjectException as error:
                raise HTTPException(
                    status_code=400,
                    detail=f"Invalid {object_type} template.") from error

            object_name = object_init.get_name()

            # Read all objects of the same type and check if the object already exists.
            if object_type in NAMESPACED_OBJECTS:
                link_header = f"{object_type}/{namespace}"
            else:
                link_header = object_type
            list_response = self.etcd_client.read_prefix(link_header)
            for obj_dict in list_response:
                temp_name = obj_dict["metadata"]["name"]
                if object_name == temp_name:
                    raise HTTPException(
                        status_code=409,
                        detail=
                        f"Conflict error: Object '{link_header}/{object_name}' already exists.",
                    )

            # Check if object type is cluster and if it is accessible.
            if isinstance(
                    object_init, Cluster
            ) and object_init.status.status == ClusterStatusEnum.READY.value:
                self._check_cluster_connectivity(object_init)

            self.etcd_client.write(f"{link_header}/{object_name}",
                                   object_init.model_dump(mode="json"))
            return object_init

        return _create_object

    def list_objects(
            self,
            object_type: str,
            namespace: str = DEFAULT_NAMESPACE,
            watch: bool = Query(False),
            user: str = Depends(authenticate_request),
    ):
        """
        Lists all objects of a given type.
        """
        self._authenticate_action(ActionEnum.LIST.value, user, object_type,
                                  namespace)
        if object_type not in ALL_OBJECTS:
            raise HTTPException(status_code=400,
                                detail=f"Invalid object type: {object_type}")
        object_class = ALL_OBJECTS[object_type]
        if namespace is not None and object_type in NAMESPACED_OBJECTS:
            link_header = f"{object_type}/{namespace}"
        else:
            link_header = f"{object_type}"

        if watch:
            return asyncio.run(self._watch_key(link_header))
        read_response = self.etcd_client.read_prefix(link_header)
        obj_cls = object_class.__name__ + "List"
        obj_list = load_object({
            'kind': obj_cls,
            'objects': read_response,
        })
        return obj_list

    def get_object(
        self,
        object_type: str,
        object_name: str,
        namespace: str = DEFAULT_NAMESPACE,
        watch: bool = Query(False),
        user: str = Depends(authenticate_request),
    ):  # pylint: disable=too-many-arguments
        """
        Returns a specific object, raises Error otherwise.
        """
        self._authenticate_action(ActionEnum.GET.value, user, object_type,
                                  namespace)
        if object_type not in ALL_OBJECTS:
            raise HTTPException(status_code=400,
                                detail=f"Invalid object type: {object_type}")
        object_class = ALL_OBJECTS[object_type]

        if object_type in NAMESPACED_OBJECTS:
            link_header = f"{object_type}/{namespace}"
        else:
            link_header = f"{object_type}"
        if object_type == "clusters":
            object_name = sanitize_cluster_name(object_name)
        if watch:
            return asyncio.run(self._watch_key(f"{link_header}/{object_name}"))
        obj_dict = self._fetch_etcd_object(f"{link_header}/{object_name}")
        obj = object_class(**obj_dict)
        return obj

    async def _watch_key(self, key: str):
        events_iterator, cancel_watch_fn = self.etcd_client.watch(key)

        async def generate_events():
            try:
                while True:
                    try:
                        event = await asyncio.to_thread(
                            next, events_iterator, None)
                        if event is None:
                            break
                        event_type, event_value = event
                        event_value = load_object(event_value)
                        # Check and validate event type.
                        watch_event = WatchEvent(event_type=event_type.value,
                                                 object=event_value)
                        yield watch_event.model_dump_json() + "\n"
                    except (StopIteration, ValueError):
                        break
            except asyncio.CancelledError:
                # Happens when client disconnects.
                pass
            cancel_watch_fn()
            yield "{}"

        return StreamingResponse(generate_events(),
                                 media_type="application/x-ndjson",
                                 status_code=200)

    def update_object(
        self,
        object_type: str,
    ):
        """Updates an object of a given type."""

        async def _update_object(
                request: Request,
                namespace: str = DEFAULT_NAMESPACE,
                user: str = Depends(authenticate_request),
        ):
            """Processes request to update an object."""
            self._authenticate_action(ActionEnum.UPDATE.value, user,
                                      object_type, namespace)
            content_type = request.headers.get("content-type", None)
            body = await request.body()
            if content_type == "application/json":
                object_specs = json.loads(body.decode())
            elif content_type == "application/yaml":
                object_specs = yaml.safe_load(body.decode())
            else:
                raise HTTPException(
                    status_code=400,
                    detail=f"Unsupported Content-Type: {content_type}")

            if object_type not in ALL_OBJECTS:
                raise HTTPException(
                    status_code=400,
                    detail=f"Invalid object type: {object_type}")

            object_class = ALL_OBJECTS[object_type]
            try:
                obj_instance = object_class(**object_specs)
            except ObjectException as error:
                raise HTTPException(
                    status_code=400,
                    detail=f"Invalid {object_type} template.") from error

            object_name = obj_instance.get_name()
            # Read all objects of the same type and check if the object already exists.
            if object_type in NAMESPACED_OBJECTS:
                link_header = f"{object_type}/{namespace}"
            else:
                link_header = object_type

            list_response = self.etcd_client.read_prefix(link_header)
            for obj_dict in list_response:
                temp_name = obj_dict["metadata"]["name"]
                if object_name == temp_name:
                    try:
                        self.etcd_client.update(
                            f"{link_header}/{object_name}",
                            obj_instance.model_dump(mode="json"),
                        )
                    except KeyNotFoundError as error:
                        raise HTTPException(status_code=404,
                                            detail=error.msg) from error
                    except ConflictError as error:
                        raise HTTPException(status_code=409,
                                            detail=error.msg) from error
                    return obj_instance
            raise HTTPException(
                status_code=400,
                detail=f"Object '{link_header}/{object_name}' does not exist.",
            )

        return _update_object

    # Example command:
    # curl -X PATCH  http://127.0.0.1:50051/clusters/local
    # -H 'Content-Type: application/json'
    # -d '[{"op": "replace", "path": "/status/status",
    # "value": "INIT"}]'
    def patch_object(self, object_type: str):
        """Patches an object of a given type."""

        async def _patch_object(
                request: Request,
                object_name: str,
                namespace: str = DEFAULT_NAMESPACE,
                user: str = Depends(authenticate_request),
        ):
            self._authenticate_action(ActionEnum.PATCH.value, user,
                                      object_type, namespace)
            content_type = request.headers.get("content-type", None)
            body = await request.body()
            if content_type == "application/json":
                patch_list = json.loads(body.decode())
            elif content_type == "application/yaml":
                patch_list = yaml.safe_load(body.decode())
            else:
                raise HTTPException(
                    status_code=400,
                    detail=f"Unsupported Content-Type: {content_type}")

            if object_type not in ALL_OBJECTS:
                raise HTTPException(
                    status_code=400,
                    detail=f"Invalid object type: {object_type}")

            # Read all objects of the same type and check if the object already exists.
            if object_type in NAMESPACED_OBJECTS:
                link_header = f"{object_type}/{namespace}"
            else:
                link_header = f"{object_type}"
            obj_dict = self.etcd_client.read(f"{link_header}/{object_name}")
            if obj_dict is None or obj_dict == {}:
                raise HTTPException(
                    status_code=404,
                    detail=f"Object '{link_header}/{object_name}' not found.",
                )

            # Support basic JSON patch: https://jsonpatch.com/
            try:
                patch = jsonpatch.JsonPatch(patch_list)
            except Exception as error:
                raise HTTPException(status_code=400,
                                    detail="Invalid patch list.") from error

            updated_obj_dict = patch.apply(obj_dict)
            object_class = ALL_OBJECTS[object_type]
            obj = object_class(**updated_obj_dict)
            try:
                self.etcd_client.update(
                    f"{link_header}/{object_name}",
                    obj.model_dump(mode="json"),
                )
            except KeyNotFoundError as error:
                raise HTTPException(status_code=404,
                                    detail=error.msg) from error
            except Exception as error:
                raise HTTPException(status_code=400, detail=error) from error
            return obj

        return _patch_object

    def job_logs(self,
                 object_name: str,
                 namespace: str = DEFAULT_NAMESPACE,
                 user: str = Depends(authenticate_request)):
        """Returns logs for a given job."""
        self._authenticate_action(ActionEnum.GET.value, user, "jobs",
                                  namespace)
        # Fetch cluster/clusters where job is running.
        job_link_header = f"jobs/{namespace}/{object_name}"
        job_dict = self._fetch_etcd_object(job_link_header)
        job_obj = ALL_OBJECTS["jobs"](**job_dict)
        job_clusters = list(job_obj.status.replica_status.keys())  # pylint: disable=no-member
        total_logs = []
        for cluster_name in job_clusters:
            cluster_link_header = f"clusters/{cluster_name}"
            cluster_dict = self._fetch_etcd_object(cluster_link_header)
            cluster_obj = ALL_OBJECTS["clusters"](**cluster_dict)
            cluster_manager = setup_cluster_manager(cluster_obj)
            total_logs.extend(cluster_manager.get_job_logs(job_obj))
        return total_logs

    def delete_object(
        self,
        object_type: str,
        object_name: str,
        namespace: str = DEFAULT_NAMESPACE,
        user: str = Depends(authenticate_request),
    ):  # pylint: disable=too-many-arguments
        """Deletes an object of a given type."""
        self._authenticate_action(ActionEnum.DELETE.value, user, object_type,
                                  namespace)
        if object_type in NAMESPACED_OBJECTS:
            link_header = f"{object_type}/{namespace}"
        else:
            link_header = f"{object_type}"
        if object_type == "clusters":
            object_name = sanitize_cluster_name(object_name)
        try:
            obj_dict = self.etcd_client.delete(f"{link_header}/{object_name}")
        except KeyNotFoundError as error:
            raise HTTPException(
                status_code=404,
                detail=error.msg,
            ) from error
        if obj_dict:
            return obj_dict
        raise HTTPException(
            status_code=400,
            detail=f"Object '{link_header}/{object_name}' does not exist.",
        )

    async def _authenticate_tty_session(
        self, websocket: WebSocket, user: str = Depends(authenticate_request)):
        """
        Authenticates the user initiating a TTY session over WebSocket.

        Args:
            websocket (WebSocket): The active WebSocket connection through which \
                the session is attempted.
            user (str): The username obtained from the authentication token, \
                initially provided by the FastAPI dependency.

        Returns:
            str: The authenticated username, confirming the user is \
                authorized for the TTY session.
        """
        # Extract the token from the WebSocket headers
        token = websocket.headers.get('authorization')
        if token is None or not token.startswith("Bearer "):
            await websocket.close(code=1008
                                  )  # Close with policy violation code
            return

        # Remove "Bearer " from the token
        token = token[7:]

        # Authenticate the user using the token
        try:
            user = authenticate_request(token)
        except HTTPException:
            await websocket.close(code=1008)
            return

        return user

    async def execute_command(  # pylint: disable=too-many-locals disable=too-many-branches disable=too-many-statements
        self,
        websocket: WebSocket,
        user: str = Depends(authenticate_request)):
        """
        Handles a TTY session over WebSocket for executing commands inside a container.

        This method is responsible for setting up and managing a TTY session that allows users to
        execute commands within a specified container of a task. It retrieves execution
        parameters from the WebSocket connection's path parameters, validates the requested action
        against the user's permissions, and forwards the command execution request to the \
            appropriate
        cluster manager.

        Args:
            websocket (WebSocket): The WebSocket connection instance.
            user (str): The username of the user initiating the session, authenticated via a \
                dependency.

        If the specified tasks or container is set to 'None', the method attempts to retrieve \
            default tasks and container
        from the job.

        The method ensures that the user is authorized to perform the update action on the job \
            within the specified namespace
        before proceeding with the command execution.
        """
        user = await self._authenticate_tty_session(websocket, user)

        path_params = websocket.scope['path_params']
        quiet = path_params.get('quiet')
        tty = path_params.get('tty')
        tty = tty == "True"
        resource = path_params.get('resource')
        namespace = path_params.get('namespace')
        tasks = path_params.get('selected_tasks')
        container = path_params.get('container')
        exec_command_json = unquote(
            path_params.get('command').replace("%-2-F-%2-", "/"))
        exec_command = json.loads(exec_command_json)

        self._authenticate_action(ActionEnum.UPDATE.value, user, "jobs",
                                  namespace)

        await websocket.accept()

        try:
            job = self.get_object(object_type="jobs",
                                  namespace=namespace,
                                  object_name=resource,
                                  watch=False,
                                  user=user)
        except HTTPException as error:
            await websocket.send_text(error.detail)
            await websocket.close(code=1003)
            return

        # Fetch the cluster where the task is running
        if tasks == "None":
            cluster, tasks = list(job.status.task_status.items())[0]
            tasks = [
                pod_name for pod_name, status in tasks.items()
                if status == TaskStatusEnum.RUNNING.value
            ]
            if len(tasks) == 0:
                close_message = f"No running tasks found for the job '{resource}'."
                await websocket.send_text(close_message)
                await websocket.close(code=1003)
                return
            tasks = tasks[0:1] if tty else tasks
        else:
            cluster_tasks = job.status.task_status
            for cluster_name, tasks_dict in cluster_tasks.items():
                for task_name, status in tasks_dict.items():
                    if task_name == tasks and status == TaskStatusEnum.RUNNING.value:
                        cluster = cluster_name
                        break
        # Check if cluster is accessible and supported.
        try:
            cluster_obj = self.get_object(object_type="clusters",
                                          object_name=cluster,
                                          watch=False,
                                          user=user)
        except HTTPException as error:
            await websocket.send_text(error.detail)
            await websocket.close(code=1003
                                  )  # Close with unsupported data code
            return

        if cluster_obj.spec.manager not in ["k8", "kubernetes"]:
            close_message = f"Cluster manager '{cluster_obj.spec.manager}' is not supported."
            await websocket.send_text(close_message)
            await websocket.close(code=1003)
            return
        cluster_manager = setup_cluster_manager(cluster_obj)

        for task in tasks:
            if container == "None":
                if task in job.status.container_status:
                    for container_name, status in job.status.container_status[
                            task].items():
                        if status == ContainerStatusEnum.RUNNING.value:
                            container = container_name  # Run on first running container
                            break
            if quiet == "True":
                await websocket.send_text(
                    "Quiet mode is not supported for TTY sessions. \n")
            await cluster_manager.execute_command(websocket, task, container,
                                                  tty, exec_command)
        if not tty:
            await websocket.close(code=1000)  # Close with normal code

    def _add_endpoint(self,
                      endpoint=None,
                      endpoint_name=None,
                      handler=None,
                      methods=None):
        self.router.add_api_route(
            endpoint,
            handler,
            methods=methods,
            name=endpoint_name,
        )

    def _add_websocket(self, path=None, endpoint=None, endpoint_name=None):
        self.router.add_websocket_route(
            path=path,
            endpoint=endpoint,
            name=endpoint_name,
        )

    def create_endpoints(self):
        """Creates FastAPI endpoints over different types of objects."""

        for object_type in NON_NAMESPACED_OBJECTS:
            if object_type == "users":
                continue

            self._add_endpoint(
                endpoint=f"/{object_type}",
                endpoint_name=f"create_{object_type}",
                handler=self.create_object(object_type=object_type),
                methods=["POST"],
            )
            self._add_endpoint(
                endpoint=f"/{object_type}",
                endpoint_name=f"update_{object_type}",
                handler=self.update_object(object_type=object_type),
                methods=["PUT"],
            )
            self._add_endpoint(
                endpoint=f"/{object_type}",
                endpoint_name=f"list_{object_type}",
                handler=partial(self.list_objects, object_type=object_type),
                methods=["GET"],
            )
            self._add_endpoint(
                endpoint=f"/{object_type}/{{object_name}}",
                endpoint_name=f"get_{object_type}",
                handler=partial(self.get_object, object_type=object_type),
                methods=["GET"],
            )
            self._add_endpoint(
                endpoint=f"/{object_type}/{{object_name}}",
                endpoint_name=f"patch_{object_type}",
                handler=self.patch_object(object_type=object_type),
                methods=["PATCH"],
            )
            self._add_endpoint(
                endpoint=f"/{object_type}/{{object_name}}",
                endpoint_name=f"delete_{object_type}",
                handler=partial(self.delete_object, object_type=object_type),
                methods=["DELETE"],
            )

        for object_type in NAMESPACED_OBJECTS:
            self._add_endpoint(
                endpoint=f"/{{namespace}}/{object_type}",
                endpoint_name=f"create_{object_type}",
                handler=self.create_object(object_type=object_type),
                methods=["POST"],
            )
            self._add_endpoint(
                endpoint=f"/{{namespace}}/{object_type}",
                endpoint_name=f"update_{object_type}",
                handler=self.update_object(object_type=object_type),
                methods=["PUT"],
            )
            self._add_endpoint(
                endpoint=f"/{{namespace}}/{object_type}",
                endpoint_name=f"list_{object_type}",
                handler=partial(
                    self.list_objects,
                    object_type=object_type,
                ),
                methods=["GET"],
            )
            self._add_endpoint(
                endpoint=f"/{{namespace}}/{object_type}/{{object_name}}",
                endpoint_name=f"get_{object_type}",
                handler=partial(
                    self.get_object,
                    object_type=object_type,
                ),
                methods=["GET"],
            )
            self._add_endpoint(
                endpoint=f"/{{namespace}}/{object_type}/{{object_name}}",
                endpoint_name=f"delete_{object_type}",
                handler=partial(
                    self.delete_object,
                    object_type=object_type,
                ),
                methods=["DELETE"],
            )
            self._add_endpoint(
                endpoint=f"/{{namespace}}/{object_type}/{{object_name}}",
                endpoint_name=f"patch_{object_type}",
                handler=self.patch_object(object_type=object_type),
                methods=["PATCH"],
            )
            # Add special case where can list namespaced objects across
            # all namespaces.
            self._add_endpoint(
                endpoint=f"/{object_type}",
                endpoint_name=f"list_{object_type}_all_namespaces",
                handler=partial(
                    self.list_objects,
                    object_type=object_type,
                    namespace=None,
                ),
                methods=["GET"],
            )

        # Job logs
        self._add_endpoint(
            endpoint="/{namespace}/jobs/{object_name}/logs",
            endpoint_name="job_logs",
            handler=self.job_logs,
            methods=["GET"],
        )
        # Register User
        self._add_endpoint(
            endpoint="/register_user",
            endpoint_name="register_user",
            handler=self.register_user,
            methods=["POST"],
        )
        # Login for users to receive their access tokens
        self._add_endpoint(
            endpoint="/token",
            endpoint_name="login_for_access_token",
            handler=self.login_for_access_token,
            methods=["POST"],
        )
        # Create invite
        self._add_endpoint(
            endpoint="/invite",
            endpoint_name="create_invite",
            handler=self.create_invite,
            methods=["POST"],
        )
        # Revoke invite
        self._add_endpoint(
            endpoint="/revoke_invite",
            endpoint_name="revoke_invite",
            handler=self.revoke_invite,
            methods=["POST"],
        )

        self._add_websocket(
            path=
            "/{namespace}/exec/{tty}/{quiet}/{resource}/{selected_tasks}/{container}/{command}",
            endpoint=self.execute_command,
            endpoint_name="execute_command",
        )


def startup():
    """Initialize the API server upon startup."""
    signal.signal(signal.SIGINT, lambda x, y: sys.exit())


app = FastAPI(debug=True)
# Launch the API service with the parsed arguments

api_server = APIServer(app=app)
app.include_router(api_server.router)
app.add_event_handler("startup", startup)
app.add_event_handler("startup", check_or_wait_initialization)
app.add_event_handler("shutdown", remove_flag_file)<|MERGE_RESOLUTION|>--- conflicted
+++ resolved
@@ -27,17 +27,11 @@
 from skyflow.cluster_manager.manager_utils import setup_cluster_manager
 from skyflow.etcd_client.etcd_client import (ETCD_PORT, ConflictError,
                                              ETCDClient, KeyNotFoundError)
-<<<<<<< HEAD
-from skyflow.globals import (ALL_OBJECTS, DEFAULT_NAMESPACE,
-                             NAMESPACED_OBJECTS, NON_NAMESPACED_OBJECTS)
-from skyflow.templates import Namespace, NamespaceMeta
-from skyflow.utils.base_exceptions import ObjectException
-=======
 from skyflow.globals import API_SERVER_CONFIG_PATH, DEFAULT_NAMESPACE
 from skyflow.globals_object import (ALL_OBJECTS, NAMESPACED_OBJECTS,
                                     NON_NAMESPACED_OBJECTS)
-from skyflow.templates import Namespace, NamespaceMeta, ObjectException
->>>>>>> 04d3081c
+from skyflow.templates import Namespace, NamespaceMeta
+from skyflow.utils.base_exceptions import ObjectException
 from skyflow.templates.cluster_template import Cluster, ClusterStatusEnum
 from skyflow.templates.event_template import WatchEvent
 from skyflow.templates.job_template import ContainerStatusEnum, TaskStatusEnum
