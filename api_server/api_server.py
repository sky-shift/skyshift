"""
Specifies the API server and its endpoints for Skyflow.
"""
import json
import os
import signal
import sys
import time
from functools import partial
from typing import List

import jsonpatch
import yaml
from api_utils import authenticate_request  # pylint: disable=import-error
<<<<<<< HEAD
from api_utils import create_access_token  # pylint: disable=import-error
from api_utils import load_manager_config  # pylint: disable=import-error
from api_utils import update_manager_config  # pylint: disable=import-error
=======
from api_utils import update_manager_config  # pylint: disable=import-error
from api_utils import (create_access_token,  # pylint: disable=import-error
                       load_manager_config)
>>>>>>> 1e411fc7
from fastapi import APIRouter, Depends, FastAPI, HTTPException, Query, Request
from fastapi.responses import StreamingResponse
from fastapi.security import OAuth2PasswordRequestForm
from passlib.context import CryptContext
from pydantic import BaseModel

from skyflow.cluster_manager.kubernetes_manager import K8ConnectionError
from skyflow.cluster_manager.manager_utils import setup_cluster_manager
from skyflow.etcd_client.etcd_client import ETCD_PORT, ETCDClient
from skyflow.globals import (ALL_OBJECTS, DEFAULT_NAMESPACE,
                             NAMESPACED_OBJECTS, NON_NAMESPACED_OBJECTS)
from skyflow.templates import Namespace, NamespaceMeta, ObjectException
from skyflow.templates.cluster_template import Cluster, ClusterStatusEnum
from skyflow.templates.event_template import WatchEvent
from skyflow.templates.rbac_template import ActionEnum
from skyflow.utils import load_object, sanitize_cluster_name

# Hashing password
pwd_context = CryptContext(schemes=["bcrypt"], deprecated="auto")

ADMIN_USER = "admin"
ADMIN_PWD = "admin"


class User(BaseModel):
    """Represents a user for SkyFlow."""
    username: str
    email: str
    password: str


def check_or_wait_initialization():
    """Creates the necessary configuration files"""
    lock_file_path = "/tmp/api_server_init.lock"
    completion_flag_path = "/tmp/api_server_init_done.flag"
    if os.path.exists(completion_flag_path):
        return

    while os.path.exists(lock_file_path):
        # Initialization in progress by another worker, wait...
        time.sleep(1)

    if not os.path.exists(completion_flag_path):
        # This worker is responsible for initialization
        open(lock_file_path, 'a').close()
        try:
            api_server.installation_hook()
            open(completion_flag_path,
                 'a').close()  # Mark initialization as complete
        finally:
            os.remove(lock_file_path)


def remove_flag_file():
    """Removes the flag file to indicate that the API server has been shut down."""
    completion_flag_path = "/tmp/api_server_init_done.flag"
    if os.path.exists(completion_flag_path):
        os.remove(completion_flag_path)


class APIServer:
    """
    Defines the API server for the Skyflow.

    It maintains a connection to the ETCD server and provides a REST API for
    interacting with Skyflow objects. Supports CRUD operations on all objects.
    """

    def __init__(self, etcd_port=ETCD_PORT):
        self.etcd_client = ETCDClient(port=etcd_port)
        self.router = APIRouter()
        self.create_endpoints()

    def installation_hook(self):
        """Primes the API server with default objects and roles."""
        all_namespaces = self.etcd_client.read_prefix("namespaces")
        # Hack: Create Default Namespace if it does not exist.
        if DEFAULT_NAMESPACE not in all_namespaces:
            self.etcd_client.write(
                "namespaces/default",
                Namespace(metadata=NamespaceMeta(name="default")).model_dump(
                    mode="json"),
            )
        # Create system admin user and create authentication token.
        admin_user = User(username=ADMIN_USER, password=ADMIN_PWD, email='N/A')
        try:
            self.register_user(admin_user)
        except HTTPException:  # pylint: disable=broad-except
            pass
        self._login_user(ADMIN_USER, ADMIN_PWD)
        # Create roles for admin.
        roles_dict = {
            "kind": "Role",
            "metadata": {
                "name": "admin-role",
                "namespaces": ["*"],
            },
            "rules": [
                {
                    "resources": ["*"],
                    "actions": ["*"],
                },
            ],
            "users": [
                ADMIN_USER,
            ]
        }
        # Turn roles_dict into json dict
        roles_json = json.dumps(roles_dict)
        self.etcd_client.write(
            "roles/admin-role",
            roles_json,
        )

    def _authenticate_role(self, action: str, user: str, object_type: str,
                           namespace: str) -> bool:
        """Authenticates the role of a user based on the Role objects."""

        def _verify_subset(key: str, values: List[str]) -> bool:
            return "*" in values or key in values

        is_namespace = object_type in NAMESPACED_OBJECTS
        roles = self.etcd_client.read_prefix("roles")
        for role in roles:
            if user not in role['users']:
                continue
            if is_namespace and not _verify_subset(
                    namespace, role['metadata']['namespaces']):
                continue
            rules = role['rules']
            for rule in rules:
                if _verify_subset(action, rule['actions']) and _verify_subset(
                        object_type, rule['resources']):
                    return True

        raise HTTPException(
            status_code=401,
            detail="Unauthorized access. User does not have the required role."
        )

    def _check_cluster_connectivity(self, cluster: Cluster):  # pylint: disable=no-self-use
        """Checks if the cluster is accessible."""
        try:
            cluster_manager = setup_cluster_manager(cluster)
            cluster_manager.get_cluster_status()
        except K8ConnectionError as error:
            raise HTTPException(
                status_code=400,
                detail=f'Could not load configuration for Kubernetes cluster\
                      {cluster.get_name()}.') from error
        except Exception as error:  # Catch-all for other exceptions such as network issues
            raise HTTPException(
                status_code=400,
                detail=f'An error occurred while trying to connect to cluster\
                     {cluster.get_name()}.') from error

    def _fetch_etcd_object(self, link_header: str):
        """Fetches an object from the ETCD server."""
        obj_dict = self.etcd_client.read(link_header)
        if obj_dict is None:
            raise HTTPException(
                status_code=404,
                detail=f"Object '{link_header}' not found.",
            )
        return obj_dict

    def _login_user(self, username: str, password: str):
        """Helper method that logs in a user."""
        try:
            user_dict = self._fetch_etcd_object(f"users/{username}")
        except HTTPException as error:
            raise HTTPException(
                status_code=400,
                detail="Incorrect username or password",
            ) from error
        if not pwd_context.verify(password, user_dict['password']):
            raise HTTPException(
                status_code=400,
                detail="Incorrect username or password",
            )
        access_token = create_access_token(
            data={
                "sub": username,
            },
            secret_key=load_manager_config()['api_server']['secret'],
        )
        access_dict = {'name': username, 'access_token': access_token}
        # Update access token in admin config.
        admin_config = load_manager_config()
        found_user = False
        if 'users' not in admin_config:
            admin_config['users'] = []
        for user in admin_config['users']:
            if user['name'] == username:
                user['access_token'] = access_token
                found_user = True
                break
        if not found_user:
            admin_config['users'].append(access_dict)
        update_manager_config(admin_config)
        return access_dict

    # Authentication/RBAC Methods
    def register_user(self, user: User):
        """Registers a user into Skyflow."""
        try:
            self._fetch_etcd_object(f"users/{user.username}")
        except HTTPException as error:
            if error.status_code == 404:
                user.password = pwd_context.hash(user.password)
                self.etcd_client.write(
                    f"users/{user.username}",
                    user.model_dump(mode="json"),
                )
                return {
                    "message": "User registered successfully",
                    "user": user
                }
            raise HTTPException(
                status_code=400,
                detail="Unusual error occurred.",
            ) from error
        else:
            raise HTTPException(
                status_code=400,
                detail=f"User '{user.username}' already exists.",
            )

    def login_for_access_token(
        self, form_data: OAuth2PasswordRequestForm = Depends()):
        """Logs in a user and returns an access token."""
        username = form_data.username
        password = form_data.password
        return self._login_user(username, password)

    # General methods over objects.
    def create_object(self, object_type: str):
        """Creates an object of a given type."""

        async def _create_object(request: Request,
                                 namespace: str = DEFAULT_NAMESPACE,
                                 user: str = Depends(authenticate_request)):
            self._authenticate_role(ActionEnum.DELETE.value, user, object_type,
                                    namespace)
            content_type = request.headers.get("content-type", None)
            body = await request.body()
            if content_type == "application/json":
                object_specs = json.loads(body.decode())
            elif content_type == "application/yaml":
                object_specs = yaml.safe_load(body.decode())
            else:
                raise HTTPException(
                    status_code=400,
                    detail=f"Unsupported Content-Type: {content_type}")

            if object_type not in ALL_OBJECTS:
                raise HTTPException(
                    status_code=400,
                    detail=f"Invalid object type: {object_type}")

            object_class = ALL_OBJECTS[object_type]
            try:
                object_init = object_class(**object_specs)
            except ObjectException as error:
                raise HTTPException(
                    status_code=400,
                    detail=f"Invalid {object_type} template.") from error

            object_name = object_init.get_name()

            # Read all objects of the same type and check if the object already exists.
            if object_type in NAMESPACED_OBJECTS:
                link_header = f"{object_type}/{namespace}"
            else:
                link_header = object_type
            list_response = self.etcd_client.read_prefix(link_header)
            for obj_dict in list_response:
                temp_name = obj_dict["metadata"]["name"]
                if object_name == temp_name:
                    raise HTTPException(
                        status_code=409,
                        detail=
                        f"Conflict error: Object '{link_header}/{object_name}' already exists.",
                    )

            # Check if object type is cluster and if it is accessible.
            if isinstance(
                    object_init, Cluster
            ) and object_init.status.status == ClusterStatusEnum.READY.value:
                self._check_cluster_connectivity(object_init)

            self.etcd_client.write(f"{link_header}/{object_name}",
                                   object_init.model_dump(mode="json"))
            return object_init

        return _create_object

    def list_objects(
            self,
            object_type: str,
            namespace: str = DEFAULT_NAMESPACE,
            watch: bool = Query(False),
            user: str = Depends(authenticate_request),
    ):
        """
        Lists all objects of a given type.
        """
        self._authenticate_role(ActionEnum.LIST.value, user, object_type,
                                namespace)
        if object_type not in ALL_OBJECTS:
            raise HTTPException(status_code=400,
                                detail=f"Invalid object type: {object_type}")
        object_class = ALL_OBJECTS[object_type]
        if namespace is not None and object_type in NAMESPACED_OBJECTS:
            link_header = f"{object_type}/{namespace}"
        else:
            link_header = f"{object_type}"

        if watch:
            return self._watch_key(link_header)
        read_response = self.etcd_client.read_prefix(link_header)
        obj_cls = object_class.__name__ + "List"
        obj_list = load_object({
            'kind': obj_cls,
            'objects': read_response,
        })
        return obj_list

    def get_object(
        self,
        object_type: str,
        object_name: str,
        namespace: str = DEFAULT_NAMESPACE,
        watch: bool = Query(False),
        user: str = Depends(authenticate_request),
    ):  # pylint: disable=too-many-arguments
        """
        Returns a specific object, raises Error otherwise.
        """
        self._authenticate_role(ActionEnum.GET.value, user, object_type,
                                namespace)
        if object_type not in ALL_OBJECTS:
            raise HTTPException(status_code=400,
                                detail=f"Invalid object type: {object_type}")
        object_class = ALL_OBJECTS[object_type]

        if object_type in NAMESPACED_OBJECTS:
            link_header = f"{object_type}/{namespace}"
        else:
            link_header = f"{object_type}"

        if object_type == "clusters":
            object_name = sanitize_cluster_name(object_name)
        if watch:
            return self._watch_key(f"{link_header}/{object_name}")
        obj_dict = self._fetch_etcd_object(f"{link_header}/{object_name}")
        obj = object_class(**obj_dict)
        return obj

    def update_object(
        self,
        object_type: str,
    ):
        """Updates an object of a given type."""

        async def _update_object(
                request: Request,
                namespace: str = DEFAULT_NAMESPACE,
                user: str = Depends(authenticate_request),
        ):
            """Processes request to update an object."""
            self._authenticate_role(ActionEnum.UPDATE.value, user, object_type,
                                    namespace)
            content_type = request.headers.get("content-type", None)
            body = await request.body()
            if content_type == "application/json":
                object_specs = json.loads(body.decode())
            elif content_type == "application/yaml":
                object_specs = yaml.safe_load(body.decode())
            else:
                raise HTTPException(
                    status_code=400,
                    detail=f"Unsupported Content-Type: {content_type}")

            if object_type not in ALL_OBJECTS:
                raise HTTPException(
                    status_code=400,
                    detail=f"Invalid object type: {object_type}")

            object_class = ALL_OBJECTS[object_type]
            try:
                obj_instance = object_class(**object_specs)
            except ObjectException as error:
                raise HTTPException(
                    status_code=400,
                    detail=f"Invalid {object_type} template.") from error

            object_name = obj_instance.get_name()
            # Read all objects of the same type and check if the object already exists.
            if object_type in NAMESPACED_OBJECTS:
                link_header = f"{object_type}/{namespace}"
            else:
                link_header = object_type

            list_response = self.etcd_client.read_prefix(link_header)
            for obj_dict in list_response:
                temp_name = obj_dict["metadata"]["name"]
                if object_name == temp_name:
                    try:
                        self.etcd_client.update(
                            f"{link_header}/{object_name}",
                            obj_instance.model_dump(mode="json"),
                        )
                    except Exception as error:
                        raise HTTPException(
                            status_code=409,
                            detail=
                            f"Conflict Error: Object '{link_header}/{object_name}' is out of date.",
                        ) from error
                    return obj_instance
            raise HTTPException(
                status_code=400,
                detail=f"Object '{link_header}/{object_name}' does not exist.",
            )

        return _update_object

    # Example command:
    # curl -X PATCH  http://127.0.0.1:50051/clusters/local
    # -H 'Content-Type: application/json'
    # -d '[{"op": "replace", "path": "/status/status",
    # "value": "INIT"}]'
    def patch_object(self, object_type: str):
        """Patches an object of a given type."""

        async def _patch_object(
                request: Request,
                object_name: str,
                namespace: str = DEFAULT_NAMESPACE,
                user: str = Depends(authenticate_request),
        ):
            self._authenticate_role(ActionEnum.PATCH.value, user, object_type,
                                    namespace)
            content_type = request.headers.get("content-type", None)
            body = await request.body()
            if content_type == "application/json":
                patch_list = json.loads(body.decode())
            elif content_type == "application/yaml":
                patch_list = yaml.safe_load(body.decode())
            else:
                raise HTTPException(
                    status_code=400,
                    detail=f"Unsupported Content-Type: {content_type}")

            if object_type not in ALL_OBJECTS:
                raise HTTPException(
                    status_code=400,
                    detail=f"Invalid object type: {object_type}")

            # Read all objects of the same type and check if the object already exists.
            if object_type in NAMESPACED_OBJECTS:
                link_header = f"{object_type}/{namespace}"
            else:
                link_header = f"{object_type}"
            obj_dict = self.etcd_client.read(f"{link_header}/{object_name}")
            if obj_dict is None:
                raise HTTPException(
                    status_code=404,
                    detail=f"Object '{link_header}/{object_name}' not found.",
                )

            # Support basic JSON patch: https://jsonpatch.com/
            try:
                patch = jsonpatch.JsonPatch(patch_list)
            except Exception as error:
                raise HTTPException(status_code=400,
                                    detail="Invalid patch list.") from error

            updated_obj_dict = patch.apply(obj_dict)
            object_class = ALL_OBJECTS[object_type]
            obj = object_class(**updated_obj_dict)
            try:
                self.etcd_client.update(
                    f"{link_header}/{object_name}",
                    obj.model_dump(mode="json"),
                )
            except Exception as error:
                raise HTTPException(
                    status_code=409,
                    detail=
                    f"Conflict Error: Object '{link_header}/{object_name}' is out of date.",
                ) from error
            return obj

        return _patch_object

    def job_logs(self,
                 object_name: str,
                 namespace: str = DEFAULT_NAMESPACE,
                 user: str = Depends(authenticate_request)):
        """Returns logs for a given job."""
        self._authenticate_role(ActionEnum.GET.value, user, "jobs", namespace)
        # Fetch cluster/clusters where job is running.
        job_link_header = f"jobs/{namespace}/{object_name}"
        job_dict = self._fetch_etcd_object(job_link_header)
        job_obj = ALL_OBJECTS["jobs"](**job_dict)
        job_clusters = list(job_obj.status.replica_status.keys())  # pylint: disable=no-member
        total_logs = []
        for cluster_name in job_clusters:
            cluster_link_header = f"clusters/{cluster_name}"
            cluster_dict = self._fetch_etcd_object(cluster_link_header)
            cluster_obj = ALL_OBJECTS["clusters"](**cluster_dict)
            cluster_manager = setup_cluster_manager(cluster_obj)
            total_logs.extend(cluster_manager.get_job_logs(job_obj))
        return total_logs

    def delete_object(
        self,
        object_type: str,
        object_name: str,
        namespace: str = DEFAULT_NAMESPACE,
        user: str = Depends(authenticate_request),
    ):  # pylint: disable=too-many-arguments
        """Deletes an object of a given type."""
        self._authenticate_role(ActionEnum.DELETE.value, user, object_type,
                                namespace)
        if object_type in NAMESPACED_OBJECTS:
            link_header = f"{object_type}/{namespace}"
        else:
            link_header = f"{object_type}"
        if object_type == "clusters":
            object_name = sanitize_cluster_name(object_name)
        obj_dict = self.etcd_client.delete(f"{link_header}/{object_name}")
        if obj_dict:
            return obj_dict
        raise HTTPException(
            status_code=400,
            detail=f"Object '{link_header}/{object_name}' does not exist.",
        )

    def _watch_key(self, key: str):
        events_iterator, cancel_watch_fn = self.etcd_client.watch(key)

        def generate_events():
            try:
                for event in events_iterator:
                    event_type, event_value = event
                    event_value = load_object(event_value)
                    # Check and validate event type.
                    watch_event = WatchEvent(event_type=event_type.value,
                                             object=event_value)
                    yield watch_event.model_dump_json() + "\n"
            finally:
                cancel_watch_fn()

        return StreamingResponse(generate_events(),
                                 media_type="application/x-ndjson")

    def _add_endpoint(self,
                      endpoint=None,
                      endpoint_name=None,
                      handler=None,
                      methods=None):
        self.router.add_api_route(
            endpoint,
            handler,
            methods=methods,
            name=endpoint_name,
        )

    def create_endpoints(self):
        """Creates FastAPI endpoints over different types of objects."""
        for object_type in NON_NAMESPACED_OBJECTS:
            self._add_endpoint(
                endpoint=f"/{object_type}",
                endpoint_name=f"create_{object_type}",
                handler=self.create_object(object_type=object_type),
                methods=["POST"],
            )
            self._add_endpoint(
                endpoint=f"/{object_type}",
                endpoint_name=f"update_{object_type}",
                handler=self.update_object(object_type=object_type),
                methods=["PUT"],
            )
            self._add_endpoint(
                endpoint=f"/{object_type}",
                endpoint_name=f"list_{object_type}",
                handler=partial(self.list_objects, object_type=object_type),
                methods=["GET"],
            )
            self._add_endpoint(
                endpoint=f"/{object_type}/{{object_name}}",
                endpoint_name=f"get_{object_type}",
                handler=partial(self.get_object, object_type=object_type),
                methods=["GET"],
            )
            self._add_endpoint(
                endpoint=f"/{object_type}/{{object_name}}",
                endpoint_name=f"patch_{object_type}",
                handler=self.patch_object(object_type=object_type),
                methods=["PATCH"],
            )
            self._add_endpoint(
                endpoint=f"/{object_type}/{{object_name}}",
                endpoint_name=f"delete_{object_type}",
                handler=partial(self.delete_object, object_type=object_type),
                methods=["DELETE"],
            )

        for object_type in NAMESPACED_OBJECTS:
            self._add_endpoint(
                endpoint=f"/{{namespace}}/{object_type}",
                endpoint_name=f"create_{object_type}",
                handler=self.create_object(object_type=object_type),
                methods=["POST"],
            )
            self._add_endpoint(
                endpoint=f"/{{namespace}}/{object_type}",
                endpoint_name=f"update_{object_type}",
                handler=self.update_object(object_type=object_type),
                methods=["PUT"],
            )
            self._add_endpoint(
                endpoint=f"/{{namespace}}/{object_type}",
                endpoint_name=f"list_{object_type}",
                handler=partial(
                    self.list_objects,
                    object_type=object_type,
                ),
                methods=["GET"],
            )
            self._add_endpoint(
                endpoint=f"/{{namespace}}/{object_type}/{{object_name}}",
                endpoint_name=f"get_{object_type}",
                handler=partial(
                    self.get_object,
                    object_type=object_type,
                ),
                methods=["GET"],
            )
            self._add_endpoint(
                endpoint=f"/{{namespace}}/{object_type}/{{object_name}}",
                endpoint_name=f"delete_{object_type}",
                handler=partial(
                    self.delete_object,
                    object_type=object_type,
                ),
                methods=["DELETE"],
            )
            self._add_endpoint(
                endpoint=f"/{{namespace}}/{object_type}/{{object_name}}",
                endpoint_name=f"patch_{object_type}",
                handler=self.patch_object(object_type=object_type),
                methods=["PATCH"],
            )
            # Add special case where can list namespaced objects across
            # all namespaces.
            self._add_endpoint(
                endpoint=f"/{object_type}",
                endpoint_name=f"list_{object_type}_all_namespaces",
                handler=partial(
                    self.list_objects,
                    object_type=object_type,
                    namespace=None,
                ),
                methods=["GET"],
            )

        # Job logs
        self._add_endpoint(
            endpoint="/{namespace}/jobs/{object_name}/logs",
            endpoint_name="job_logs",
            handler=self.job_logs,
            methods=["GET"],
        )
        # Register User
        self._add_endpoint(
            endpoint="/register_user",
            endpoint_name="register_user",
            handler=self.register_user,
            methods=["POST"],
        )
        # Login for users to receive their access tokens
        self._add_endpoint(
            endpoint="/token",
            endpoint_name="login_for_access_token",
            handler=self.login_for_access_token,
            methods=["POST"],
        )


def startup():
    """Initialize the API server upon startup."""
    signal.signal(signal.SIGINT, lambda x, y: sys.exit())


app = FastAPI(debug=True)
# Launch the API service with the parsed arguments

api_server = APIServer()
app.include_router(api_server.router)
app.add_event_handler("startup", startup)
app.add_event_handler("startup", check_or_wait_initialization)
app.add_event_handler("shutdown", remove_flag_file)<|MERGE_RESOLUTION|>--- conflicted
+++ resolved
@@ -12,15 +12,9 @@
 import jsonpatch
 import yaml
 from api_utils import authenticate_request  # pylint: disable=import-error
-<<<<<<< HEAD
-from api_utils import create_access_token  # pylint: disable=import-error
-from api_utils import load_manager_config  # pylint: disable=import-error
-from api_utils import update_manager_config  # pylint: disable=import-error
-=======
 from api_utils import update_manager_config  # pylint: disable=import-error
 from api_utils import (create_access_token,  # pylint: disable=import-error
                        load_manager_config)
->>>>>>> 1e411fc7
 from fastapi import APIRouter, Depends, FastAPI, HTTPException, Query, Request
 from fastapi.responses import StreamingResponse
 from fastapi.security import OAuth2PasswordRequestForm
