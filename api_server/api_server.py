"""
Specifies the API server and its endpoints for Skyflow.
"""
import json
import os
import signal
import sys
import time
from functools import partial
from typing import List

import jsonpatch
import yaml
from api_utils import authenticate_request  # pylint: disable=import-error
from api_utils import update_manager_config  # pylint: disable=import-error
from api_utils import (create_access_token,  # pylint: disable=import-error
                       load_manager_config)
from fastapi import APIRouter, Depends, FastAPI, HTTPException, Query, Request
from fastapi.responses import StreamingResponse
from fastapi.security import OAuth2PasswordRequestForm
from passlib.context import CryptContext
from pydantic import BaseModel

from skyflow.cluster_manager.kubernetes_manager import K8ConnectionError
from skyflow.cluster_manager.manager_utils import setup_cluster_manager
from skyflow.etcd_client.etcd_client import ETCD_PORT, ETCDClient
from skyflow.globals import (ALL_OBJECTS, DEFAULT_NAMESPACE,
                             NAMESPACED_OBJECTS, NON_NAMESPACED_OBJECTS)
from skyflow.templates import Namespace, NamespaceMeta, ObjectException
from skyflow.templates.cluster_template import Cluster, ClusterStatusEnum
from skyflow.templates.event_template import WatchEvent
from skyflow.templates.rbac_template import ActionEnum
from skyflow.utils import load_object, sanitize_cluster_name

from skyflow.etcd_client.etcd_client import KeyNotFoundError, ConflictError

# Hashing password
pwd_context = CryptContext(schemes=["bcrypt"], deprecated="auto")

ADMIN_USER = "admin"
ADMIN_PWD = "admin"


class User(BaseModel):
    """Represents a user for SkyFlow."""
    username: str
    email: str
    password: str


def check_or_wait_initialization():
    """Creates the necessary configuration files"""
    lock_file_path = "/tmp/api_server_init.lock"
    completion_flag_path = "/tmp/api_server_init_done.flag"
    if os.path.exists(completion_flag_path):
        return

    while os.path.exists(lock_file_path):
        # Initialization in progress by another worker, wait...
        time.sleep(1)

    if not os.path.exists(completion_flag_path):
        # This worker is responsible for initialization
        open(lock_file_path, 'a').close()
        try:
            api_server.installation_hook()
            open(completion_flag_path,
                 'a').close()  # Mark initialization as complete
        finally:
            os.remove(lock_file_path)


def remove_flag_file():
    """Removes the flag file to indicate that the API server has been shut down."""
    completion_flag_path = "/tmp/api_server_init_done.flag"
    if os.path.exists(completion_flag_path):
        os.remove(completion_flag_path)


class APIServer:
    """
    Defines the API server for the Skyflow.

    It maintains a connection to the ETCD server and provides a REST API for
    interacting with Skyflow objects. Supports CRUD operations on all objects.
    """

    def __init__(self, etcd_port=ETCD_PORT):
        self.etcd_client = ETCDClient(port=etcd_port)
        self.router = APIRouter()
        self.create_endpoints()

    def installation_hook(self):
        """Primes the API server with default objects and roles."""
        all_namespaces = self.etcd_client.read_prefix("namespaces")
        # Hack: Create Default Namespace if it does not exist.
        if DEFAULT_NAMESPACE not in all_namespaces:
            self.etcd_client.write(
                "namespaces/default",
                Namespace(metadata=NamespaceMeta(name="default")).model_dump(
                    mode="json"),
            )
        # Create system admin user and create authentication token.
        admin_user = User(username=ADMIN_USER, password=ADMIN_PWD, email='N/A')
        try:
            self.register_user(admin_user)
        except HTTPException:  # pylint: disable=broad-except
            pass
        self._login_user(ADMIN_USER, ADMIN_PWD)
        # Create roles for admin.
        roles_dict = {
            "kind": "Role",
            "metadata": {
                "name": "admin-role",
                "namespaces": ["*"],
            },
            "rules": [
                {
                    "resources": ["*"],
                    "actions": ["*"],
                },
            ],
            "users": [
                ADMIN_USER,
            ]
        }
        # Turn roles_dict into json dict
        roles_json = json.dumps(roles_dict)
        self.etcd_client.write(
            "roles/admin-role",
            roles_json,
        )

    def _authenticate_role(self, action: str, user: str, object_type: str,
                           namespace: str) -> bool:
        """Authenticates the role of a user based on the Role objects."""

        def _verify_subset(key: str, values: List[str]) -> bool:
            return "*" in values or key in values

        is_namespace = object_type in NAMESPACED_OBJECTS
        roles = self.etcd_client.read_prefix("roles")
        for role in roles:
            if user not in role['users']:
                continue
            if is_namespace and not _verify_subset(
                    namespace, role['metadata']['namespaces']):
                continue
            rules = role['rules']
            for rule in rules:
                if _verify_subset(action, rule['actions']) and _verify_subset(
                        object_type, rule['resources']):
                    return True

        raise HTTPException(
            status_code=401,
            detail="Unauthorized access. User does not have the required role."
        )

    def _check_cluster_connectivity(self, cluster: Cluster):  # pylint: disable=no-self-use
        """Checks if the cluster is accessible."""
        try:
            cluster_manager = setup_cluster_manager(cluster)
            cluster_manager.get_cluster_status()
        except K8ConnectionError as error:
            raise HTTPException(
                status_code=400,
                detail=f'Could not load configuration for Kubernetes cluster\
                      {cluster.get_name()}.') from error
        except Exception as error:  # Catch-all for other exceptions such as network issues
            raise HTTPException(
                status_code=400,
                detail=f'An error occurred while trying to connect to cluster\
                     {cluster.get_name()}.') from error

    def _fetch_etcd_object(self, link_header: str):
        """Fetches an object from the ETCD server."""
        obj_dict = self.etcd_client.read(link_header)
        if obj_dict is None:
            raise HTTPException(
                status_code=404,
                detail=f"Object '{link_header}' not found.",
            )
        return obj_dict

    def _login_user(self, username: str, password: str):
        """Helper method that logs in a user."""
        try:
            user_dict = self._fetch_etcd_object(f"users/{username}")
        except HTTPException as error:
            raise HTTPException(
                status_code=400,
                detail="Incorrect username or password",
            ) from error
        if not pwd_context.verify(password, user_dict['password']):
            raise HTTPException(
                status_code=400,
                detail="Incorrect username or password",
            )
        access_token = create_access_token(
            data={
                "sub": username,
            },
            secret_key=load_manager_config()['api_server']['secret'],
        )
        access_dict = {'name': username, 'access_token': access_token}
        # Update access token in admin config.
        admin_config = load_manager_config()
        found_user = False
        if 'users' not in admin_config:
            admin_config['users'] = []
        for user in admin_config['users']:
            if user['name'] == username:
                user['access_token'] = access_token
                found_user = True
                break
        if not found_user:
            admin_config['users'].append(access_dict)
        update_manager_config(admin_config)
        return access_dict

    # Authentication/RBAC Methods
    def register_user(self, user: User):
        """Registers a user into Skyflow."""
        try:
            self._fetch_etcd_object(f"users/{user.username}")
        except HTTPException as error:
            if error.status_code == 404:
                user.password = pwd_context.hash(user.password)
                self.etcd_client.write(
                    f"users/{user.username}",
                    user.model_dump(mode="json"),
                )
                return {
                    "message": "User registered successfully",
                    "user": user
                }
            raise HTTPException(
                status_code=400,
                detail="Unusual error occurred.",
            ) from error
        else:
            raise HTTPException(
                status_code=400,
                detail=f"User '{user.username}' already exists.",
            )

    def login_for_access_token(
        self, form_data: OAuth2PasswordRequestForm = Depends()):
        """Logs in a user and returns an access token."""
        username = form_data.username
        password = form_data.password
        return self._login_user(username, password)

    # General methods over objects.
    def create_object(self, object_type: str):
        """Creates an object of a given type."""

        async def _create_object(request: Request,
                                 namespace: str = DEFAULT_NAMESPACE,
                                 user: str = Depends(authenticate_request)):
            self._authenticate_role(ActionEnum.DELETE.value, user, object_type,
                                    namespace)
            content_type = request.headers.get("content-type", None)
            body = await request.body()
            if content_type == "application/json":
                object_specs = json.loads(body.decode())
            elif content_type == "application/yaml":
                object_specs = yaml.safe_load(body.decode())
            else:
                raise HTTPException(
                    status_code=400,
                    detail=f"Unsupported Content-Type: {content_type}")

            if object_type not in ALL_OBJECTS:
                raise HTTPException(
                    status_code=400,
                    detail=f"Invalid object type: {object_type}")

            object_class = ALL_OBJECTS[object_type]
            try:
                object_init = object_class(**object_specs)
            except ObjectException as error:
                raise HTTPException(
                    status_code=400,
                    detail=f"Invalid {object_type} template.") from error

            object_name = object_init.get_name()

            # Read all objects of the same type and check if the object already exists.
            if object_type in NAMESPACED_OBJECTS:
                link_header = f"{object_type}/{namespace}"
            else:
                link_header = object_type
            list_response = self.etcd_client.read_prefix(link_header)
            for obj_dict in list_response:
                temp_name = obj_dict["metadata"]["name"]
                if object_name == temp_name:
                    raise HTTPException(
                        status_code=409,
                        detail=
                        f"Conflict error: Object '{link_header}/{object_name}' already exists.",
                    )

            # Check if object type is cluster and if it is accessible.
            if isinstance(
                    object_init, Cluster
            ) and object_init.status.status == ClusterStatusEnum.READY.value:
                self._check_cluster_connectivity(object_init)

            self.etcd_client.write(f"{link_header}/{object_name}",
                                   object_init.model_dump(mode="json"))
            return object_init

        return _create_object

    def list_objects(
            self,
            object_type: str,
            namespace: str = DEFAULT_NAMESPACE,
            watch: bool = Query(False),
            user: str = Depends(authenticate_request),
    ):
        """
        Lists all objects of a given type.
        """
        self._authenticate_role(ActionEnum.LIST.value, user, object_type,
                                namespace)
        if object_type not in ALL_OBJECTS:
            raise HTTPException(status_code=400,
                                detail=f"Invalid object type: {object_type}")
        object_class = ALL_OBJECTS[object_type]
        if namespace is not None and object_type in NAMESPACED_OBJECTS:
            link_header = f"{object_type}/{namespace}"
        else:
            link_header = f"{object_type}"

        if watch:
            return self._watch_key(link_header)
        read_response = self.etcd_client.read_prefix(link_header)
        obj_cls = object_class.__name__ + "List"
        obj_list = load_object({
            'kind': obj_cls,
            'objects': read_response,
        })
        return obj_list

    def get_object(
        self,
        object_type: str,
        object_name: str,
        namespace: str = DEFAULT_NAMESPACE,
        watch: bool = Query(False),
        user: str = Depends(authenticate_request),
    ):  # pylint: disable=too-many-arguments
        """
        Returns a specific object, raises Error otherwise.
        """
        self._authenticate_role(ActionEnum.GET.value, user, object_type,
                                namespace)
        if object_type not in ALL_OBJECTS:
            raise HTTPException(status_code=400,
                                detail=f"Invalid object type: {object_type}")
        object_class = ALL_OBJECTS[object_type]

        if object_type in NAMESPACED_OBJECTS:
            link_header = f"{object_type}/{namespace}"
        else:
            link_header = f"{object_type}"

        if object_type == "clusters":
            object_name = sanitize_cluster_name(object_name)
        if watch:
            return self._watch_key(f"{link_header}/{object_name}")
        obj_dict = self._fetch_etcd_object(f"{link_header}/{object_name}")
        obj = object_class(**obj_dict)
        return obj

    def update_object(
        self,
        object_type: str,
    ):
        """Updates an object of a given type."""

        async def _update_object(
                request: Request,
                namespace: str = DEFAULT_NAMESPACE,
                user: str = Depends(authenticate_request),
        ):
            """Processes request to update an object."""
            self._authenticate_role(ActionEnum.UPDATE.value, user, object_type,
                                    namespace)
            content_type = request.headers.get("content-type", None)
            body = await request.body()
            if content_type == "application/json":
                object_specs = json.loads(body.decode())
            elif content_type == "application/yaml":
                object_specs = yaml.safe_load(body.decode())
            else:
                raise HTTPException(
                    status_code=400,
                    detail=f"Unsupported Content-Type: {content_type}")

            if object_type not in ALL_OBJECTS:
                raise HTTPException(
                    status_code=400,
                    detail=f"Invalid object type: {object_type}")

            object_class = ALL_OBJECTS[object_type]
            try:
                obj_instance = object_class(**object_specs)
            except ObjectException as error:
                raise HTTPException(
                    status_code=400,
                    detail=f"Invalid {object_type} template.") from error

            object_name = obj_instance.get_name()
            # Read all objects of the same type and check if the object already exists.
            if object_type in NAMESPACED_OBJECTS:
                link_header = f"{object_type}/{namespace}"
            else:
                link_header = object_type

            list_response = self.etcd_client.read_prefix(link_header)
            for obj_dict in list_response:
                temp_name = obj_dict["metadata"]["name"]
                if object_name == temp_name:
                    try:
                        self.etcd_client.update(
                            f"{link_header}/{object_name}",
                            obj_instance.model_dump(mode="json"),
                        )
                    except KeyNotFoundError as error:
                        raise HTTPException(
                            status_code=400,
                            detail= error.msg
                        )
                    except ConflictError as error:
                        raise HTTPException(
                            status_code=409,
                            detail= error.msg
                        )
                    return obj_instance
            raise HTTPException(
                status_code=400,
                detail=f"Object '{link_header}/{object_name}' does not exist.",
            )

        return _update_object

    # Example command:
    # curl -X PATCH  http://127.0.0.1:50051/clusters/local
    # -H 'Content-Type: application/json'
    # -d '[{"op": "replace", "path": "/status/status",
    # "value": "INIT"}]'
    def patch_object(self, object_type: str):
        """Patches an object of a given type."""

        async def _patch_object(
                request: Request,
                object_name: str,
                namespace: str = DEFAULT_NAMESPACE,
                user: str = Depends(authenticate_request),
        ):
            self._authenticate_role(ActionEnum.PATCH.value, user, object_type,
                                    namespace)
            content_type = request.headers.get("content-type", None)
            body = await request.body()
            if content_type == "application/json":
                patch_list = json.loads(body.decode())
            elif content_type == "application/yaml":
                patch_list = yaml.safe_load(body.decode())
            else:
                raise HTTPException(
                    status_code=400,
                    detail=f"Unsupported Content-Type: {content_type}")

            if object_type not in ALL_OBJECTS:
                raise HTTPException(
                    status_code=400,
                    detail=f"Invalid object type: {object_type}")

            # Read all objects of the same type and check if the object already exists.
            if object_type in NAMESPACED_OBJECTS:
                link_header = f"{object_type}/{namespace}"
            else:
                link_header = f"{object_type}"
            obj_dict = self.etcd_client.read(f"{link_header}/{object_name}")
            if obj_dict is None:
                raise HTTPException(
                    status_code=404,
                    detail=f"Object '{link_header}/{object_name}' not found.",
                )

            # Support basic JSON patch: https://jsonpatch.com/
            try:
                patch = jsonpatch.JsonPatch(patch_list)
            except Exception as error:
                raise HTTPException(status_code=400,
                                    detail="Invalid patch list.") from error

            updated_obj_dict = patch.apply(obj_dict)
            object_class = ALL_OBJECTS[object_type]
            obj = object_class(**updated_obj_dict)
            try:
                self.etcd_client.update(
                    f"{link_header}/{object_name}",
                    obj.model_dump(mode="json"),
                )
            except KeyNotFoundError as error:
                raise HTTPException(
                    status_code=400,
                    detail= error.msg
                )
            except Exception as error:
                raise HTTPException(
                    status_code=409,
                    detail= error.msg
                )
            return obj

        return _patch_object

    def job_logs(self,
                 object_name: str,
                 namespace: str = DEFAULT_NAMESPACE,
                 user: str = Depends(authenticate_request)):
        """Returns logs for a given job."""
        self._authenticate_role(ActionEnum.GET.value, user, "jobs", namespace)
        # Fetch cluster/clusters where job is running.
        job_link_header = f"jobs/{namespace}/{object_name}"
        job_dict = self._fetch_etcd_object(job_link_header)
        job_obj = ALL_OBJECTS["jobs"](**job_dict)
        job_clusters = list(job_obj.status.replica_status.keys())  # pylint: disable=no-member
        total_logs = []
        for cluster_name in job_clusters:
            cluster_link_header = f"clusters/{cluster_name}"
            cluster_dict = self._fetch_etcd_object(cluster_link_header)
            cluster_obj = ALL_OBJECTS["clusters"](**cluster_dict)
            cluster_manager = setup_cluster_manager(cluster_obj)
            total_logs.extend(cluster_manager.get_job_logs(job_obj))
        return total_logs

    def delete_object(
        self,
        object_type: str,
        object_name: str,
        namespace: str = DEFAULT_NAMESPACE,
        user: str = Depends(authenticate_request),
    ):  # pylint: disable=too-many-arguments
        """Deletes an object of a given type."""
        self._authenticate_role(ActionEnum.DELETE.value, user, object_type,
                                namespace)
        if object_type in NAMESPACED_OBJECTS:
            link_header = f"{object_type}/{namespace}"
        else:
            link_header = f"{object_type}"
<<<<<<< HEAD
        try:
            obj_dict = self.etcd_client.delete(f"{link_header}/{object_name}")
        except KeyNotFoundError as error:
            raise HTTPException(
                status_code=400,
                detail=error.msg,
            )
=======
        if object_type == "clusters":
            object_name = sanitize_cluster_name(object_name)
        obj_dict = self.etcd_client.delete(f"{link_header}/{object_name}")
>>>>>>> 6dfef513
        if obj_dict:
            return obj_dict
        raise HTTPException(
            status_code=400,
            detail=f"Object '{link_header}/{object_name}' does not exist.",
        )

    def _watch_key(self, key: str):
        events_iterator, cancel_watch_fn = self.etcd_client.watch(key)

        def generate_events():
            try:
                for event in events_iterator:
                    event_type, event_value = event
                    event_value = load_object(event_value)
                    # Check and validate event type.
                    watch_event = WatchEvent(event_type=event_type.value,
                                             object=event_value)
                    yield watch_event.model_dump_json() + "\n"
            finally:
                cancel_watch_fn()

        return StreamingResponse(generate_events(),
                                 media_type="application/x-ndjson")

    def _add_endpoint(self,
                      endpoint=None,
                      endpoint_name=None,
                      handler=None,
                      methods=None):
        self.router.add_api_route(
            endpoint,
            handler,
            methods=methods,
            name=endpoint_name,
        )

    def create_endpoints(self):
        """Creates FastAPI endpoints over different types of objects."""
        for object_type in NON_NAMESPACED_OBJECTS:
            self._add_endpoint(
                endpoint=f"/{object_type}",
                endpoint_name=f"create_{object_type}",
                handler=self.create_object(object_type=object_type),
                methods=["POST"],
            )
            self._add_endpoint(
                endpoint=f"/{object_type}",
                endpoint_name=f"update_{object_type}",
                handler=self.update_object(object_type=object_type),
                methods=["PUT"],
            )
            self._add_endpoint(
                endpoint=f"/{object_type}",
                endpoint_name=f"list_{object_type}",
                handler=partial(self.list_objects, object_type=object_type),
                methods=["GET"],
            )
            self._add_endpoint(
                endpoint=f"/{object_type}/{{object_name}}",
                endpoint_name=f"get_{object_type}",
                handler=partial(self.get_object, object_type=object_type),
                methods=["GET"],
            )
            self._add_endpoint(
                endpoint=f"/{object_type}/{{object_name}}",
                endpoint_name=f"patch_{object_type}",
                handler=self.patch_object(object_type=object_type),
                methods=["PATCH"],
            )
            self._add_endpoint(
                endpoint=f"/{object_type}/{{object_name}}",
                endpoint_name=f"delete_{object_type}",
                handler=partial(self.delete_object, object_type=object_type),
                methods=["DELETE"],
            )

        for object_type in NAMESPACED_OBJECTS:
            self._add_endpoint(
                endpoint=f"/{{namespace}}/{object_type}",
                endpoint_name=f"create_{object_type}",
                handler=self.create_object(object_type=object_type),
                methods=["POST"],
            )
            self._add_endpoint(
                endpoint=f"/{{namespace}}/{object_type}",
                endpoint_name=f"update_{object_type}",
                handler=self.update_object(object_type=object_type),
                methods=["PUT"],
            )
            self._add_endpoint(
                endpoint=f"/{{namespace}}/{object_type}",
                endpoint_name=f"list_{object_type}",
                handler=partial(
                    self.list_objects,
                    object_type=object_type,
                ),
                methods=["GET"],
            )
            self._add_endpoint(
                endpoint=f"/{{namespace}}/{object_type}/{{object_name}}",
                endpoint_name=f"get_{object_type}",
                handler=partial(
                    self.get_object,
                    object_type=object_type,
                ),
                methods=["GET"],
            )
            self._add_endpoint(
                endpoint=f"/{{namespace}}/{object_type}/{{object_name}}",
                endpoint_name=f"delete_{object_type}",
                handler=partial(
                    self.delete_object,
                    object_type=object_type,
                ),
                methods=["DELETE"],
            )
            self._add_endpoint(
                endpoint=f"/{{namespace}}/{object_type}/{{object_name}}",
                endpoint_name=f"patch_{object_type}",
                handler=self.patch_object(object_type=object_type),
                methods=["PATCH"],
            )
            # Add special case where can list namespaced objects across
            # all namespaces.
            self._add_endpoint(
                endpoint=f"/{object_type}",
                endpoint_name=f"list_{object_type}_all_namespaces",
                handler=partial(
                    self.list_objects,
                    object_type=object_type,
                    namespace=None,
                ),
                methods=["GET"],
            )

        # Job logs
        self._add_endpoint(
            endpoint="/{namespace}/jobs/{object_name}/logs",
            endpoint_name="job_logs",
            handler=self.job_logs,
            methods=["GET"],
        )
        # Register User
        self._add_endpoint(
            endpoint="/register_user",
            endpoint_name="register_user",
            handler=self.register_user,
            methods=["POST"],
        )
        # Login for users to receive their access tokens
        self._add_endpoint(
            endpoint="/token",
            endpoint_name="login_for_access_token",
            handler=self.login_for_access_token,
            methods=["POST"],
        )


def startup():
    """Initialize the API server upon startup."""
    signal.signal(signal.SIGINT, lambda x, y: sys.exit())


app = FastAPI(debug=True)
# Launch the API service with the parsed arguments

api_server = APIServer()
app.include_router(api_server.router)
app.add_event_handler("startup", startup)
app.add_event_handler("startup", check_or_wait_initialization)
app.add_event_handler("shutdown", remove_flag_file)<|MERGE_RESOLUTION|>--- conflicted
+++ resolved
@@ -31,8 +31,6 @@
 from skyflow.templates.event_template import WatchEvent
 from skyflow.templates.rbac_template import ActionEnum
 from skyflow.utils import load_object, sanitize_cluster_name
-
-from skyflow.etcd_client.etcd_client import KeyNotFoundError, ConflictError
 
 # Hashing password
 pwd_context = CryptContext(schemes=["bcrypt"], deprecated="auto")
@@ -555,19 +553,9 @@
             link_header = f"{object_type}/{namespace}"
         else:
             link_header = f"{object_type}"
-<<<<<<< HEAD
-        try:
-            obj_dict = self.etcd_client.delete(f"{link_header}/{object_name}")
-        except KeyNotFoundError as error:
-            raise HTTPException(
-                status_code=400,
-                detail=error.msg,
-            )
-=======
         if object_type == "clusters":
             object_name = sanitize_cluster_name(object_name)
         obj_dict = self.etcd_client.delete(f"{link_header}/{object_name}")
->>>>>>> 6dfef513
         if obj_dict:
             return obj_dict
         raise HTTPException(
