--- conflicted
+++ resolved
@@ -106,6 +106,22 @@
 
         raise HTTPException(status_code=401, detail="Unauthorized access. User does not have the required role.")
 
+    def _check_cluster_connectivity(self, cluster: Cluster):  # pylint: disable=no-self-use
+        try:
+            cluster_manager = setup_cluster_manager(cluster)
+            cluster_manager.get_cluster_status()
+        except K8ConnectionError as error:
+            raise HTTPException(
+                status_code=400,
+                detail=f'Could not load configuration for Kubernetes cluster\
+                      {cluster.get_name()}.') from error
+        except Exception as error:  # Catch-all for other exceptions such as network issues
+            raise HTTPException(
+                status_code=400,
+                detail=
+                f'An error occurred while trying to connect to the Kubernetes cluster\
+                     {cluster.get_name()}.') from error
+
     def _fetch_etcd_object(self, link_header: str):
         """Fetches an object from the ETCD server."""
         obj_dict = self.etcd_client.read(link_header)
@@ -116,7 +132,7 @@
             )
         return obj_dict
 
-<<<<<<< HEAD
+
     def _login_user(self, username: str, password: str):
         """Helper method that logs in a user."""
         try:
@@ -181,24 +197,6 @@
         return self._login_user(username, password)
 
     # General methods over objects.
-=======
-    def _check_cluster_connectivity(self, cluster: Cluster):  # pylint: disable=no-self-use
-        try:
-            cluster_manager = setup_cluster_manager(cluster)
-            cluster_manager.get_cluster_status()
-        except K8ConnectionError as error:
-            raise HTTPException(
-                status_code=400,
-                detail=f'Could not load configuration for Kubernetes cluster\
-                      {cluster.get_name()}.') from error
-        except Exception as error:  # Catch-all for other exceptions such as network issues
-            raise HTTPException(
-                status_code=400,
-                detail=
-                f'An error occurred while trying to connect to the Kubernetes cluster\
-                     {cluster.get_name()}.') from error
-
->>>>>>> 77089ff0
     def create_object(self, object_type: str):
         """Creates an object of a given type."""
 
