# pylint: disable=C0302
"""
Specifies the API server and its endpoints for Skyflow.
"""
import json
import os
import secrets
import signal
import sys
import time
from datetime import datetime, timedelta, timezone
from functools import partial
from typing import Dict, List, Optional, cast
from urllib.parse import unquote

import jsonpatch
import jwt
import yaml
from fastapi import (APIRouter, Body, Depends, FastAPI, HTTPException, Query,
                     Request, WebSocket)
from fastapi.responses import StreamingResponse
from fastapi.security import OAuth2PasswordBearer, OAuth2PasswordRequestForm
from passlib.context import CryptContext

from skyflow.cluster_manager.kubernetes_manager import K8ConnectionError
from skyflow.cluster_manager.manager_utils import setup_cluster_manager
from skyflow.etcd_client.etcd_client import (ETCD_PORT, ConflictError,
                                             ETCDClient, KeyNotFoundError)
<<<<<<< HEAD
from skyflow.globals_object import (ALL_OBJECTS,
                             NAMESPACED_OBJECTS, NON_NAMESPACED_OBJECTS)
from skyflow.globals import (API_SERVER_CONFIG_PATH, DEFAULT_NAMESPACE)
=======
from skyflow.globals import API_SERVER_CONFIG_PATH, DEFAULT_NAMESPACE
from skyflow.globals_object import (ALL_OBJECTS, NAMESPACED_OBJECTS,
                                    NON_NAMESPACED_OBJECTS)
>>>>>>> cc7be210
from skyflow.templates import Namespace, NamespaceMeta, ObjectException
from skyflow.templates.cluster_template import Cluster, ClusterStatusEnum
from skyflow.templates.event_template import WatchEvent
from skyflow.templates.job_template import ContainerStatusEnum, TaskStatusEnum
from skyflow.templates.rbac_template import ActionEnum, Role, RoleMeta, Rule
from skyflow.templates.user_template import User
from skyflow.utils import load_object, sanitize_cluster_name

###  Utility functions for the API server.

# Assumes authentication tokens are JWT tokens
OAUTH2_SCHEME = OAuth2PasswordBearer(tokenUrl="token")
CACHED_SECRET_KEY = None


def create_jwt(data: dict,
               secret_key: str,
               expires_delta: Optional[timedelta] = None):
    """Creates jwt of DATA based on SECRET_KEY."""
    to_encode = data.copy()
    if expires_delta:
        expire = datetime.now(timezone.utc) + expires_delta
    else:
        # 10 years
        expire = datetime.now(timezone.utc) + timedelta(minutes=315360000)
    to_encode.update({"exp": expire})
    encoded_jwt: str = jwt.encode(to_encode, secret_key, algorithm='HS512')
    return encoded_jwt


def authenticate_jwt(token: str = Depends(OAUTH2_SCHEME)) -> dict:
    """Authenticates if the token is signed by API Server."""
    global CACHED_SECRET_KEY  # pylint: disable=global-statement

    if CACHED_SECRET_KEY is None:
        secret_key = load_manager_config()["api_server"]["secret"]
        CACHED_SECRET_KEY = secret_key
    else:
        secret_key = CACHED_SECRET_KEY
    try:
        payload = jwt.decode(token, secret_key, algorithms=['HS512'])
    except jwt.PyJWTError as error:
        raise error
    return payload


def authenticate_request(token: str = Depends(OAUTH2_SCHEME)) -> str:
    """Authenticates the request using the provided token.

    If the token is valid, the username is returned. Otherwise, an HTTPException is raised."""

    credentials_exception = HTTPException(
        status_code=401,
        detail="Could not validate credentials",
        headers={"WWW-Authenticate": "Bearer"},
    )
    try:
        payload = authenticate_jwt(token=token)
        username: str = payload.get("sub", None)
        if username is None:
            raise credentials_exception
        # Check if time out
        if datetime.now(timezone.utc) >= datetime.fromtimestamp(
                payload.get("exp"), tz=timezone.utc):  #type: ignore
            raise HTTPException(
                status_code=401,
                detail="Token expired. Please log in again.",
                headers={"WWW-Authenticate": "Bearer"},
            )
    except jwt.PyJWTError as error:
        raise credentials_exception from error
    return username


def load_manager_config():
    """Loads the API server config file."""
    try:
        with open(os.path.expanduser(API_SERVER_CONFIG_PATH),
                  "r") as config_file:
            config_dict = yaml.safe_load(config_file)
    except FileNotFoundError as error:
        raise Exception(
            f"API server config file not found at {API_SERVER_CONFIG_PATH}."
        ) from error
    return config_dict


def update_manager_config(config: dict):
    """Updates the API server config file."""
    with open(os.path.expanduser(API_SERVER_CONFIG_PATH), "w") as config_file:
        yaml.dump(config, config_file)


def generate_nonce(length=32):
    """Generates a secure nonce."""
    return secrets.token_hex(length)


def check_or_wait_initialization():
    """Creates the necessary configuration files"""
    lock_file_path = "/tmp/api_server_init.lock"
    completion_flag_path = "/tmp/api_server_init_done.flag"
    if os.path.exists(completion_flag_path):
        return

    while os.path.exists(lock_file_path):
        # Initialization in progress by another worker, wait...
        time.sleep(1)

    if not os.path.exists(completion_flag_path):
        # This worker is responsible for initialization
        open(lock_file_path, 'a').close()
        try:
            api_server.installation_hook()
            open(completion_flag_path,
                 'a').close()  # Mark initialization as complete
        finally:
            os.remove(lock_file_path)


def remove_flag_file():
    """Removes the flag file to indicate that the API server has been shut down."""
    completion_flag_path = "/tmp/api_server_init_done.flag"
    if os.path.exists(completion_flag_path):
        os.remove(completion_flag_path)


# ==============================================================================
###  API Server Code.

# Hashing password
pwd_context = CryptContext(schemes=["bcrypt"], deprecated="auto")

ADMIN_USER = os.getenv("SKYFLOW_ADMIN_USR", "admin") 
ADMIN_PWD = os.getenv("SKYFLOW_ADMIN_PASS", "admin")


class APIServer:
    """
    Defines the API server for the Skyflow.

    It maintains a connection to the ETCD server and provides a REST API for
    interacting with Skyflow objects. Supports CRUD operations on all objects.
    """

    def __init__(self, app, etcd_port=ETCD_PORT):  # pylint: disable=redefined-outer-name
        self.app = app
        self.etcd_client = ETCDClient(port=etcd_port)
        self.router = APIRouter()
        self.create_endpoints()

    def installation_hook(self):
        """Primes the API server with default objects and roles."""
        all_namespaces = self.etcd_client.read_prefix("namespaces")
        # Hack: Create Default Namespace if it does not exist.
        if DEFAULT_NAMESPACE not in all_namespaces:
            self.etcd_client.write(
                "namespaces/default",
                Namespace(metadata=NamespaceMeta(name="default")).model_dump(
                    mode="json"),
            )

        # Create admin role.
        admin_role = Role(metadata=RoleMeta(name="admin-role",
                                            namespaces=["*"]),
                          rules=[Rule(resources=["*"], actions=["*"])],
                          users=[])

        self.etcd_client.write(
            "roles/admin-role",
            admin_role.dict(),
        )

        # Create inviter role.
        inviter_role = Role(
            metadata=RoleMeta(name="inviter-role", namespaces=["*"]),
            rules=[Rule(resources=["user"], actions=["create"])
                   ],  #Create user actually means can create invite to user.
            users=[])

        self.etcd_client.write(
            "roles/inviter-role",
            inviter_role.dict(),
        )

        # Create system admin user and create authentication token.
        admin_invite_nonce = generate_nonce()
        self.etcd_client.write(
            f"invites/{admin_invite_nonce}",
            {
                "used": False,
                "revoked": False,
                "owner": "",
            },
        )

        admin_invite_jwt = create_jwt(
            data={
                "granted_roles":
                [admin_role.get_name(),
                 inviter_role.get_name()],
                "nonce": admin_invite_nonce,
                "inviter": ""
            },
            secret_key=load_manager_config()['api_server']['secret'],
        )

        admin_user = User(username=ADMIN_USER,
                          password=ADMIN_PWD,
                          email='admin@admin.com')
        try:
            self.register_user(admin_user, admin_invite_jwt)
        except HTTPException:  # pylint: disable=broad-except
            pass
        self._login_user(ADMIN_USER, ADMIN_PWD)

    def _authenticate_action(self, action: str, user: str, object_type: str,
                             namespace: str) -> bool:
        """Authenticates the role of a user based on intended action."""

        roles = self.etcd_client.read_prefix("roles")
        for role in roles:
            if self._authenticate_action_with_role(action, user, object_type,
                                                   namespace, role):
                return True

        raise HTTPException(
            status_code=401,
            detail="Unauthorized access. User does not have the required role."
        )

    # pylint: disable=too-many-arguments
    @staticmethod
    def _authenticate_action_with_role(action: str, user: str,
                                       object_type: str, namespace: str,
                                       role: Dict) -> bool:
        """Return if USER on perform ACTION based on ROLE."""

        def _verify_subset(key: str, values: List[str]) -> bool:
            return "*" in values or key in values

        if user not in role['users']:
            return False

        is_namespace = object_type in NAMESPACED_OBJECTS
        if is_namespace and not _verify_subset(namespace,
                                               role['metadata']['namespaces']):
            return False

        rules = role['rules']
        for rule in rules:
            if _verify_subset(action, rule['actions']) and _verify_subset(
                    object_type, rule['resources']):
                return True

        return False

    def _authenticate_by_role_name(self, user: str, role_name: str) -> bool:
        """Authenticates the role of a user based on the Role object name. """
        try:
            role = self._fetch_etcd_object(f"roles/{role_name}")
            return self._authenticate_by_role(user, role)
        except Exception as error:  # Catch-all for other exceptions such as network issues
            raise HTTPException(
                status_code=503,
                detail='An error occured while authenticating user') from error

    def _authenticate_by_role(
            self,
            user: str,
            role: Dict,
            assumed_roles: Optional[List[Dict]] = None) -> bool:
        """Authenticates USER have superset of access of the ROLE. """

        if user in role['users']:
            return True

        if not assumed_roles:
            assumed_roles = self._get_all_roles(user)

        rules = role['rules']
        namespaces = role["metadata"]["namespaces"]
        for namespace in namespaces:
            for rule in rules:
                # Check if all actions permitted by RULE is also permitted for USER
                resources = rule["resources"]
                actions = rule["actions"]
                for rsc in resources:
                    for act in actions:
                        if not any(
                                self._authenticate_action_with_role(
                                    act, user, rsc, namespace, assumed_role)
                                for assumed_role in assumed_roles):
                            raise HTTPException(
                                status_code=401,
                                detail=
                                "Unauthorized access. User does not have the required role."
                            )
        return True

    def _authenticate_by_role_names(self, user: str,
                                    role_names: List[str]) -> bool:
        """Authenticates USER have superset of access of the ROLE_NAMES. """
        assumed_roles = self._get_all_roles(user)
        roles = []
        try:
            for role_name in role_names:
                roles.append(self._fetch_etcd_object(f"roles/{role_name}"))
        except Exception as error:  # Catch-all for other exceptions such as network issues
            raise HTTPException(
                status_code=503,
                detail='An error occured while authenticating user') from error

        return all(
            self._authenticate_by_role(user, role, assumed_roles)
            for role in roles)

    def _get_all_roles(self, user: str) -> List[Dict]:
        all_roles = []
        roles = self.etcd_client.read_prefix("roles")
        for role in roles:
            if user in role['users']:
                all_roles.append(role)
        return all_roles

    def _check_cluster_connectivity(self, cluster: Cluster):  # pylint: disable=no-self-use
        """Checks if the cluster is accessible."""
        try:
            cluster_manager = setup_cluster_manager(cluster)
            cluster_manager.get_cluster_status()
        except K8ConnectionError as error:
            raise HTTPException(
                status_code=400,
                detail=f'Could not load configuration for Kubernetes cluster\
                      {cluster.get_name()}.') from error
        except Exception as error:  # Catch-all for other exceptions such as network issues
            raise HTTPException(
                status_code=400,
                detail=f'An error occurred while trying to connect to cluster\
                     {cluster.get_name()}.') from error

    def _fetch_etcd_object(self, link_header: str):
        """Fetches an object from the ETCD server."""
        obj_dict = self.etcd_client.read(link_header)
        if obj_dict is None or obj_dict == {}:
            raise HTTPException(
                status_code=404,
                detail=f"Object '{link_header}' not found.",
            )
        return obj_dict

    def _login_user(self, username: str, password: str):
        """Helper method that logs in a user."""
        try:
            user_dict = self._fetch_etcd_object(f"users/{username}")
        except HTTPException as error:
            raise HTTPException(
                status_code=400,
                detail="Incorrect username or password",
            ) from error
        if not pwd_context.verify(password, user_dict['password']):
            raise HTTPException(
                status_code=400,
                detail="Incorrect username or password",
            )
        access_token = create_jwt(
            data={
                "sub": username,
            },
            secret_key=load_manager_config()['api_server']['secret'],
        )
        access_dict = {'name': username, 'access_token': access_token}
        # Update access token in admin config.
        admin_config = load_manager_config()
        found_user = False
        if 'users' not in admin_config:
            admin_config['users'] = []
        for user in admin_config['users']:
            if user['name'] == username:
                user['access_token'] = access_token
                found_user = True
                break
        if not found_user:
            admin_config['users'].append(access_dict)
        update_manager_config(admin_config)
        return access_dict

    # Authentication/RBAC Methods
    # pylint: disable=too-many-branches
    def register_user(self, user: User, invite_token: str = Body(...)):
        """Registers a user into Skyflow."""
        try:
            invite = authenticate_jwt(invite_token)
            if datetime.now(timezone.utc) >= datetime.fromtimestamp(
                    cast(float, invite.get("exp")), tz=timezone.utc):
                raise HTTPException(
                    status_code=401,
                    detail="Invite token expired. Please ask for a new one.",
                    headers={"WWW-Authenticate": "Bearer"},
                )

            #Check invite(nonce) exist
            invite_store = self._fetch_etcd_object(
                f"invites/{invite['nonce']}")
            if invite_store["revoked"] or invite_store["used"]:
                raise HTTPException(
                    status_code=404,
                    detail="Invite is no longer invalid.",
                )

            inviter = invite['inviter']

            # inviter being "" is special user for setting up admin
            if inviter:
                try:
                    self._fetch_etcd_object(f"users/{inviter}")
                except HTTPException as error:
                    invite_store["revoked"] = True
                    self.etcd_client.write(f'invites/{invite.get("nonce")}',
                                           invite_store)
                    raise HTTPException(
                        status_code=404,
                        detail=
                        "Inviter is no longer invalid. Invalidating the invite.",
                    ) from error

                if not self._authenticate_by_role_name(inviter,
                                                       'inviter-role'):
                    raise HTTPException(
                        status_code=404,
                        detail=
                        "Inviter can no longer invite users. Invite status not changed.",
                    )

            invite_store["used"] = True
            self.etcd_client.write(f'invites/{invite.get("nonce")}',
                                   invite_store)

        except HTTPException as error:
            if error.status_code == 404:
                raise HTTPException(
                    status_code=404,
                    detail="Invite is invalid.",
                ) from error
            raise HTTPException(
                status_code=500,
                detail="Unusual error occurred.",
            ) from error

        try:
            self._fetch_etcd_object(f"users/{user.username}")
        except HTTPException as error:
            if error.status_code == 404:
                user.password = pwd_context.hash(user.password)
                self.etcd_client.write(
                    f"users/{user.username}",
                    user.model_dump(mode="json"),
                )

                #Add newly created user to all the granted roles
                role_message = ""
                assumed_roles = self._get_all_roles(inviter)
                for granted_role in invite["granted_roles"]:
                    try:
                        role_dict = self._fetch_etcd_object(
                            f"roles/{granted_role}")
                        # inviter being "" is special user for setting up admin
                        if not inviter or self._authenticate_by_role(
                                inviter, role_dict, assumed_roles):
                            role_dict["users"].append(user.username)
                            self.etcd_client.write(
                                f"roles/{granted_role}",
                                role_dict,
                            )
                            role_message += f"Sucessfully added user to role {granted_role}.\n"
                        else:
                            role_message += f"Inviter can no longer added new user to role {granted_role}.\n"  # pylint: disable=C0301
                    except HTTPException as error:
                        role_message += f"Unusual error has occurred when trying to add user to role {granted_role}.\n"  # pylint: disable=C0301

                return {
                    "message":
                    f"User registered successfully. \n{role_message}",
                    "user": user
                }
            raise HTTPException(  # pylint: disable=raise-missing-from
                status_code=500,
                detail="Unusual error occurred.",
            )
        else:
            raise HTTPException(
                status_code=400,
                detail=f"User '{user.username}' already exists.",
            )

    def login_for_access_token(
        self, form_data: OAuth2PasswordRequestForm = Depends()):
        """Logs in a user and returns an access token."""
        username = form_data.username
        password = form_data.password
        return self._login_user(username, password)

    def create_invite(self,
                      roles: List[str] = Body(..., embed=True),
                      username: str = Depends(authenticate_request)):
        """Create invite for new user and returns the invite jwt."""
        # pylint: disable=too-many-locals
        try:
            # Check user exist
            self._fetch_etcd_object(f"users/{username}")
        except HTTPException as error:
            raise HTTPException(
                status_code=400,
                detail="Cannot create invite. User doesn't exist",
            ) from error

        try:
            if not self._authenticate_by_role_name(username, 'inviter-role'):
                raise HTTPException(
                    status_code=401,
                    detail="Not authorized to create invite.",
                )
        except Exception as error:
            raise HTTPException(
                status_code=404,
                detail="Something went wrong when authenticating the user.",
            ) from error

        #Check if all roles are grantable
        #@TODO:(colin): Replace once we introduce group admin
        if not self._authenticate_by_role_names(username, roles):
            raise HTTPException(
                status_code=401,
                detail=
                "Unauthorized access. User does not have the required role.")

        nonce = generate_nonce()
        self.etcd_client.write(f"invites/{nonce}", {
            "used": False,
            "revoked": False,
            "owner": username
        })
        invite_token = create_jwt(
            data={
                "granted_roles": roles,
                "nonce": nonce,
                "inviter": username
            },
            secret_key=load_manager_config()['api_server']['secret'],
        )
        return {
            "message": "invite created successfully",
            "invite": invite_token
        }

    def revoke_invite(self,
                      invite_token: str = Body(..., embed=True),
                      username: str = Depends(authenticate_request)):
        """Invoke invite."""
        try:
            # Check user exist
            self._fetch_etcd_object(f"users/{username}")
        except HTTPException as error:
            raise HTTPException(
                status_code=400,
                detail="Cannot revoke invite. User doesn't exist",
            ) from error

        try:
            invite = authenticate_jwt(invite_token)
            # empty invite['inviter'] means the special startup invite
            if invite['inviter'] != username and invite['inviter']:
                raise HTTPException(
                    status_code=404,
                    detail="You cannot revoke invites not from you.",
                )

            # Check invite(nonce) exist
            invite_store = self._fetch_etcd_object(
                f"invites/{invite['nonce']}")
            used = invite_store["used"]

            invite_store["revoked"] = True
            self.etcd_client.write(f'invites/{invite.get("nonce")}',
                                   invite_store)

        except HTTPException as error:
            if error.status_code == 404:
                raise HTTPException(
                    status_code=404,
                    detail="Revoke request is invalid.",
                ) from error
            raise HTTPException(
                status_code=500,
                detail="Unusual error occurred.",
            ) from error

        return {
            "message":
            f"invite {invite_token} revoked" if not used else
            f"invite {invite_token} revoked but it's used already",
        }

    # General methods over objects.
    def create_object(self, object_type: str):
        """Creates an object of a given type."""

        async def _create_object(request: Request,
                                 namespace: str = DEFAULT_NAMESPACE,
                                 user: str = Depends(authenticate_request)):
            self._authenticate_action(ActionEnum.DELETE.value, user,
                                      object_type, namespace)
            content_type = request.headers.get("content-type", None)
            body = await request.body()
            if content_type == "application/json":
                object_specs = json.loads(body.decode())
            elif content_type == "application/yaml":
                object_specs = yaml.safe_load(body.decode())
            else:
                raise HTTPException(
                    status_code=400,
                    detail=f"Unsupported Content-Type: {content_type}")

            if object_type not in ALL_OBJECTS:
                raise HTTPException(
                    status_code=400,
                    detail=f"Invalid object type: {object_type}")

            object_class = ALL_OBJECTS[object_type]
            try:
                object_init = object_class(**object_specs)
            except ObjectException as error:
                raise HTTPException(
                    status_code=400,
                    detail=f"Invalid {object_type} template.") from error

            object_name = object_init.get_name()

            # Read all objects of the same type and check if the object already exists.
            if object_type in NAMESPACED_OBJECTS:
                link_header = f"{object_type}/{namespace}"
            else:
                link_header = object_type
            list_response = self.etcd_client.read_prefix(link_header)
            for obj_dict in list_response:
                temp_name = obj_dict["metadata"]["name"]
                if object_name == temp_name:
                    raise HTTPException(
                        status_code=409,
                        detail=
                        f"Conflict error: Object '{link_header}/{object_name}' already exists.",
                    )

            # Check if object type is cluster and if it is accessible.
            if isinstance(
                    object_init, Cluster
            ) and object_init.status.status == ClusterStatusEnum.READY.value:
                self._check_cluster_connectivity(object_init)

            self.etcd_client.write(f"{link_header}/{object_name}",
                                   object_init.model_dump(mode="json"))
            return object_init

        return _create_object

    def list_objects(
            self,
            object_type: str,
            namespace: str = DEFAULT_NAMESPACE,
            watch: bool = Query(False),
            user: str = Depends(authenticate_request),
    ):
        """
        Lists all objects of a given type.
        """
        self._authenticate_action(ActionEnum.LIST.value, user, object_type,
                                  namespace)
        if object_type not in ALL_OBJECTS:
            raise HTTPException(status_code=400,
                                detail=f"Invalid object type: {object_type}")
        object_class = ALL_OBJECTS[object_type]
        if namespace is not None and object_type in NAMESPACED_OBJECTS:
            link_header = f"{object_type}/{namespace}"
        else:
            link_header = f"{object_type}"

        if watch:
            return self._watch_key(link_header)
        read_response = self.etcd_client.read_prefix(link_header)
        obj_cls = object_class.__name__ + "List"
        obj_list = load_object({
            'kind': obj_cls,
            'objects': read_response,
        })
        return obj_list

    def get_object(
        self,
        object_type: str,
        object_name: str,
        namespace: str = DEFAULT_NAMESPACE,
        watch: bool = Query(False),
        user: str = Depends(authenticate_request),
    ):  # pylint: disable=too-many-arguments
        """
        Returns a specific object, raises Error otherwise.
        """
        self._authenticate_action(ActionEnum.GET.value, user, object_type,
                                  namespace)
        if object_type not in ALL_OBJECTS:
            raise HTTPException(status_code=400,
                                detail=f"Invalid object type: {object_type}")
        object_class = ALL_OBJECTS[object_type]

        if object_type in NAMESPACED_OBJECTS:
            link_header = f"{object_type}/{namespace}"
        else:
            link_header = f"{object_type}"
        if object_type == "clusters":
            object_name = sanitize_cluster_name(object_name)
        if watch:
            return self._watch_key(f"{link_header}/{object_name}")
        obj_dict = self._fetch_etcd_object(f"{link_header}/{object_name}")
        obj = object_class(**obj_dict)
        return obj

    def update_object(
        self,
        object_type: str,
    ):
        """Updates an object of a given type."""

        async def _update_object(
                request: Request,
                namespace: str = DEFAULT_NAMESPACE,
                user: str = Depends(authenticate_request),
        ):
            """Processes request to update an object."""
            self._authenticate_action(ActionEnum.UPDATE.value, user,
                                      object_type, namespace)
            content_type = request.headers.get("content-type", None)
            body = await request.body()
            if content_type == "application/json":
                object_specs = json.loads(body.decode())
            elif content_type == "application/yaml":
                object_specs = yaml.safe_load(body.decode())
            else:
                raise HTTPException(
                    status_code=400,
                    detail=f"Unsupported Content-Type: {content_type}")

            if object_type not in ALL_OBJECTS:
                raise HTTPException(
                    status_code=400,
                    detail=f"Invalid object type: {object_type}")

            object_class = ALL_OBJECTS[object_type]
            try:
                obj_instance = object_class(**object_specs)
            except ObjectException as error:
                raise HTTPException(
                    status_code=400,
                    detail=f"Invalid {object_type} template.") from error

            object_name = obj_instance.get_name()
            # Read all objects of the same type and check if the object already exists.
            if object_type in NAMESPACED_OBJECTS:
                link_header = f"{object_type}/{namespace}"
            else:
                link_header = object_type

            list_response = self.etcd_client.read_prefix(link_header)
            for obj_dict in list_response:
                temp_name = obj_dict["metadata"]["name"]
                if object_name == temp_name:
                    try:
                        self.etcd_client.update(
                            f"{link_header}/{object_name}",
                            obj_instance.model_dump(mode="json"),
                        )
                    except KeyNotFoundError as error:
                        raise HTTPException(status_code=404,
                                            detail=error.msg) from error
                    except ConflictError as error:
                        raise HTTPException(status_code=409,
                                            detail=error.msg) from error
                    return obj_instance
            raise HTTPException(
                status_code=400,
                detail=f"Object '{link_header}/{object_name}' does not exist.",
            )

        return _update_object

    # Example command:
    # curl -X PATCH  http://127.0.0.1:50051/clusters/local
    # -H 'Content-Type: application/json'
    # -d '[{"op": "replace", "path": "/status/status",
    # "value": "INIT"}]'
    def patch_object(self, object_type: str):
        """Patches an object of a given type."""

        async def _patch_object(
                request: Request,
                object_name: str,
                namespace: str = DEFAULT_NAMESPACE,
                user: str = Depends(authenticate_request),
        ):
            self._authenticate_action(ActionEnum.PATCH.value, user,
                                      object_type, namespace)
            content_type = request.headers.get("content-type", None)
            body = await request.body()
            if content_type == "application/json":
                patch_list = json.loads(body.decode())
            elif content_type == "application/yaml":
                patch_list = yaml.safe_load(body.decode())
            else:
                raise HTTPException(
                    status_code=400,
                    detail=f"Unsupported Content-Type: {content_type}")

            if object_type not in ALL_OBJECTS:
                raise HTTPException(
                    status_code=400,
                    detail=f"Invalid object type: {object_type}")

            # Read all objects of the same type and check if the object already exists.
            if object_type in NAMESPACED_OBJECTS:
                link_header = f"{object_type}/{namespace}"
            else:
                link_header = f"{object_type}"
            obj_dict = self.etcd_client.read(f"{link_header}/{object_name}")
            if obj_dict is None or obj_dict == {}:
                raise HTTPException(
                    status_code=404,
                    detail=f"Object '{link_header}/{object_name}' not found.",
                )

            # Support basic JSON patch: https://jsonpatch.com/
            try:
                patch = jsonpatch.JsonPatch(patch_list)
            except Exception as error:
                raise HTTPException(status_code=400,
                                    detail="Invalid patch list.") from error

            updated_obj_dict = patch.apply(obj_dict)
            object_class = ALL_OBJECTS[object_type]
            obj = object_class(**updated_obj_dict)
            try:
                self.etcd_client.update(
                    f"{link_header}/{object_name}",
                    obj.model_dump(mode="json"),
                )
            except KeyNotFoundError as error:
                raise HTTPException(status_code=404,
                                    detail=error.msg) from error
            except Exception as error:
                raise HTTPException(status_code=400, detail=error) from error
            return obj

        return _patch_object

    def job_logs(self,
                 object_name: str,
                 namespace: str = DEFAULT_NAMESPACE,
                 user: str = Depends(authenticate_request)):
        """Returns logs for a given job."""
        self._authenticate_action(ActionEnum.GET.value, user, "jobs",
                                  namespace)
        # Fetch cluster/clusters where job is running.
        job_link_header = f"jobs/{namespace}/{object_name}"
        job_dict = self._fetch_etcd_object(job_link_header)
        job_obj = ALL_OBJECTS["jobs"](**job_dict)
        job_clusters = list(job_obj.status.replica_status.keys())  # pylint: disable=no-member
        total_logs = []
        for cluster_name in job_clusters:
            cluster_link_header = f"clusters/{cluster_name}"
            cluster_dict = self._fetch_etcd_object(cluster_link_header)
            cluster_obj = ALL_OBJECTS["clusters"](**cluster_dict)
            cluster_manager = setup_cluster_manager(cluster_obj)
            total_logs.extend(cluster_manager.get_job_logs(job_obj))
        return total_logs

    def delete_object(
        self,
        object_type: str,
        object_name: str,
        namespace: str = DEFAULT_NAMESPACE,
        user: str = Depends(authenticate_request),
    ):  # pylint: disable=too-many-arguments
        """Deletes an object of a given type."""
        self._authenticate_action(ActionEnum.DELETE.value, user, object_type,
                                  namespace)
        if object_type in NAMESPACED_OBJECTS:
            link_header = f"{object_type}/{namespace}"
        else:
            link_header = f"{object_type}"
        if object_type == "clusters":
            object_name = sanitize_cluster_name(object_name)
        try:
            obj_dict = self.etcd_client.delete(f"{link_header}/{object_name}")
        except KeyNotFoundError as error:
            raise HTTPException(
                status_code=404,
                detail=error.msg,
            ) from error
        if obj_dict:
            return obj_dict
        raise HTTPException(
            status_code=400,
            detail=f"Object '{link_header}/{object_name}' does not exist.",
        )

    async def _authenticate_tty_session(
        self, websocket: WebSocket, user: str = Depends(authenticate_request)):
        """
        Authenticates the user initiating a TTY session over WebSocket.

        Args:
            websocket (WebSocket): The active WebSocket connection through which \
                the session is attempted.
            user (str): The username obtained from the authentication token, \
                initially provided by the FastAPI dependency.

        Returns:
            str: The authenticated username, confirming the user is \
                authorized for the TTY session.
        """
        # Extract the token from the WebSocket headers
        token = websocket.headers.get('authorization')
        if token is None or not token.startswith("Bearer "):
            await websocket.close(code=1008
                                  )  # Close with policy violation code
            return

        # Remove "Bearer " from the token
        token = token[7:]

        # Authenticate the user using the token
        try:
            user = authenticate_request(token)
        except HTTPException:
            await websocket.close(code=1008)
            return

        return user

    async def execute_command(  # pylint: disable=too-many-locals disable=too-many-branches disable=too-many-statements
        self,
        websocket: WebSocket,
        user: str = Depends(authenticate_request)):
        """
        Handles a TTY session over WebSocket for executing commands inside a container.

        This method is responsible for setting up and managing a TTY session that allows users to
        execute commands within a specified container of a task. It retrieves execution
        parameters from the WebSocket connection's path parameters, validates the requested action
        against the user's permissions, and forwards the command execution request to the \
            appropriate
        cluster manager.

        Args:
            websocket (WebSocket): The WebSocket connection instance.
            user (str): The username of the user initiating the session, authenticated via a \
                dependency.

        If the specified tasks or container is set to 'None', the method attempts to retrieve \
            default tasks and container
        from the job.

        The method ensures that the user is authorized to perform the update action on the job \
            within the specified namespace
        before proceeding with the command execution.
        """
        user = await self._authenticate_tty_session(websocket, user)

        path_params = websocket.scope['path_params']
        quiet = path_params.get('quiet')
        tty = path_params.get('tty')
        tty = tty == "True"
        resource = path_params.get('resource')
        namespace = path_params.get('namespace')
        tasks = path_params.get('selected_tasks')
        container = path_params.get('container')
        exec_command_json = unquote(
            path_params.get('command').replace("%-2-F-%2-", "/"))
        exec_command = json.loads(exec_command_json)

        self._authenticate_action(ActionEnum.UPDATE.value, user, "jobs",
                                  namespace)

        await websocket.accept()

        try:
            job = self.get_object(object_type="jobs",
                                  namespace=namespace,
                                  object_name=resource,
                                  watch=False,
                                  user=user)
        except HTTPException as error:
            await websocket.send_text(error.detail)
            await websocket.close(code=1003)
            return

        # Fetch the cluster where the task is running
        if tasks == "None":
            cluster, tasks = list(job.status.task_status.items())[0]
            tasks = [
                pod_name for pod_name, status in tasks.items()
                if status == TaskStatusEnum.RUNNING.value
            ]
            if len(tasks) == 0:
                close_message = f"No running tasks found for the job '{resource}'."
                await websocket.send_text(close_message)
                await websocket.close(code=1003)
                return
            tasks = tasks[0:1] if tty else tasks
        else:
            cluster_tasks = job.status.task_status
            for cluster_name, tasks_dict in cluster_tasks.items():
                for task_name, status in tasks_dict.items():
                    if task_name == tasks and status == TaskStatusEnum.RUNNING.value:
                        cluster = cluster_name
                        break
        # Check if cluster is accessible and supported.
        try:
            cluster_obj = self.get_object(object_type="clusters",
                                          object_name=cluster,
                                          watch=False,
                                          user=user)
        except HTTPException as error:
            await websocket.send_text(error.detail)
            await websocket.close(code=1003
                                  )  # Close with unsupported data code
            return
        print(cluster_obj.spec.manager)
        if cluster_obj.spec.manager not in ["k8", "kubernetes"]:
            close_message = f"Cluster manager '{cluster_obj.spec.manager}' is not supported."
            await websocket.send_text(close_message)
            await websocket.close(code=1003)
            return
        cluster_manager = setup_cluster_manager(cluster_obj)

        for task in tasks:
            if container == "None":
                if task in job.status.container_status:
                    for container_name, status in job.status.container_status[
                            task].items():
                        if status == ContainerStatusEnum.RUNNING.value:
                            container = container_name  # Run on first running container
                            break
            if quiet == "True":
                await websocket.send_text(
                    "Quiet mode is not supported for TTY sessions. \n")
            await cluster_manager.execute_command(websocket, task, container,
                                                  tty, exec_command)
        if not tty:
            await websocket.close(code=1000)  # Close with normal code

    def _watch_key(self, key: str):
        events_iterator, cancel_watch_fn = self.etcd_client.watch(key)

        def generate_events():
            try:
                for event in events_iterator:
                    event_type, event_value = event
                    event_value = load_object(event_value)
                    # Check and validate event type.
                    watch_event = WatchEvent(event_type=event_type.value,
                                             object=event_value)
                    yield watch_event.model_dump_json() + "\n"
            finally:
                cancel_watch_fn()

        return StreamingResponse(generate_events(),
                                 media_type="application/x-ndjson")

    def _add_endpoint(self,
                      endpoint=None,
                      endpoint_name=None,
                      handler=None,
                      methods=None):
        self.router.add_api_route(
            endpoint,
            handler,
            methods=methods,
            name=endpoint_name,
        )

    def _add_websocket(self, path=None, endpoint=None, endpoint_name=None):
        self.router.add_websocket_route(
            path=path,
            endpoint=endpoint,
            name=endpoint_name,
        )

    def create_endpoints(self):
        """Creates FastAPI endpoints over different types of objects."""

        for object_type in NON_NAMESPACED_OBJECTS:
            if object_type == "users":
                continue

            self._add_endpoint(
                endpoint=f"/{object_type}",
                endpoint_name=f"create_{object_type}",
                handler=self.create_object(object_type=object_type),
                methods=["POST"],
            )
            self._add_endpoint(
                endpoint=f"/{object_type}",
                endpoint_name=f"update_{object_type}",
                handler=self.update_object(object_type=object_type),
                methods=["PUT"],
            )
            self._add_endpoint(
                endpoint=f"/{object_type}",
                endpoint_name=f"list_{object_type}",
                handler=partial(self.list_objects, object_type=object_type),
                methods=["GET"],
            )
            self._add_endpoint(
                endpoint=f"/{object_type}/{{object_name}}",
                endpoint_name=f"get_{object_type}",
                handler=partial(self.get_object, object_type=object_type),
                methods=["GET"],
            )
            self._add_endpoint(
                endpoint=f"/{object_type}/{{object_name}}",
                endpoint_name=f"patch_{object_type}",
                handler=self.patch_object(object_type=object_type),
                methods=["PATCH"],
            )
            self._add_endpoint(
                endpoint=f"/{object_type}/{{object_name}}",
                endpoint_name=f"delete_{object_type}",
                handler=partial(self.delete_object, object_type=object_type),
                methods=["DELETE"],
            )

        for object_type in NAMESPACED_OBJECTS:
            self._add_endpoint(
                endpoint=f"/{{namespace}}/{object_type}",
                endpoint_name=f"create_{object_type}",
                handler=self.create_object(object_type=object_type),
                methods=["POST"],
            )
            self._add_endpoint(
                endpoint=f"/{{namespace}}/{object_type}",
                endpoint_name=f"update_{object_type}",
                handler=self.update_object(object_type=object_type),
                methods=["PUT"],
            )
            self._add_endpoint(
                endpoint=f"/{{namespace}}/{object_type}",
                endpoint_name=f"list_{object_type}",
                handler=partial(
                    self.list_objects,
                    object_type=object_type,
                ),
                methods=["GET"],
            )
            self._add_endpoint(
                endpoint=f"/{{namespace}}/{object_type}/{{object_name}}",
                endpoint_name=f"get_{object_type}",
                handler=partial(
                    self.get_object,
                    object_type=object_type,
                ),
                methods=["GET"],
            )
            self._add_endpoint(
                endpoint=f"/{{namespace}}/{object_type}/{{object_name}}",
                endpoint_name=f"delete_{object_type}",
                handler=partial(
                    self.delete_object,
                    object_type=object_type,
                ),
                methods=["DELETE"],
            )
            self._add_endpoint(
                endpoint=f"/{{namespace}}/{object_type}/{{object_name}}",
                endpoint_name=f"patch_{object_type}",
                handler=self.patch_object(object_type=object_type),
                methods=["PATCH"],
            )
            # Add special case where can list namespaced objects across
            # all namespaces.
            self._add_endpoint(
                endpoint=f"/{object_type}",
                endpoint_name=f"list_{object_type}_all_namespaces",
                handler=partial(
                    self.list_objects,
                    object_type=object_type,
                    namespace=None,
                ),
                methods=["GET"],
            )

        # Job logs
        self._add_endpoint(
            endpoint="/{namespace}/jobs/{object_name}/logs",
            endpoint_name="job_logs",
            handler=self.job_logs,
            methods=["GET"],
        )
        # Register User
        self._add_endpoint(
            endpoint="/register_user",
            endpoint_name="register_user",
            handler=self.register_user,
            methods=["POST"],
        )
        # Login for users to receive their access tokens
        self._add_endpoint(
            endpoint="/token",
            endpoint_name="login_for_access_token",
            handler=self.login_for_access_token,
            methods=["POST"],
        )
        # Create invite
        self._add_endpoint(
            endpoint="/invite",
            endpoint_name="create_invite",
            handler=self.create_invite,
            methods=["POST"],
        )
        # Revoke invite
        self._add_endpoint(
            endpoint="/revoke_invite",
            endpoint_name="revoke_invite",
            handler=self.revoke_invite,
            methods=["POST"],
        )

        self._add_endpoint(
            endpoint=
            "/{namespace}/exec/{quiet}/{resource}/{selected_tasks}/{container}/{command}",
            endpoint_name="execute_command",
            handler=self.execute_command,
            methods=["POST"],
        )

        self._add_websocket(
            path=
            "/{namespace}/exec/{tty}/{quiet}/{resource}/{selected_tasks}/{container}/{command}",
            endpoint=self.execute_command,
            endpoint_name="execute_command",
        )


def startup():
    """Initialize the API server upon startup."""
    signal.signal(signal.SIGINT, lambda x, y: sys.exit())


app = FastAPI(debug=True)
# Launch the API service with the parsed arguments

api_server = APIServer(app=app)
app.include_router(api_server.router)
app.add_event_handler("startup", startup)
app.add_event_handler("startup", check_or_wait_initialization)
app.add_event_handler("shutdown", remove_flag_file)<|MERGE_RESOLUTION|>--- conflicted
+++ resolved
@@ -26,15 +26,9 @@
 from skyflow.cluster_manager.manager_utils import setup_cluster_manager
 from skyflow.etcd_client.etcd_client import (ETCD_PORT, ConflictError,
                                              ETCDClient, KeyNotFoundError)
-<<<<<<< HEAD
-from skyflow.globals_object import (ALL_OBJECTS,
-                             NAMESPACED_OBJECTS, NON_NAMESPACED_OBJECTS)
-from skyflow.globals import (API_SERVER_CONFIG_PATH, DEFAULT_NAMESPACE)
-=======
 from skyflow.globals import API_SERVER_CONFIG_PATH, DEFAULT_NAMESPACE
 from skyflow.globals_object import (ALL_OBJECTS, NAMESPACED_OBJECTS,
                                     NON_NAMESPACED_OBJECTS)
->>>>>>> cc7be210
 from skyflow.templates import Namespace, NamespaceMeta, ObjectException
 from skyflow.templates.cluster_template import Cluster, ClusterStatusEnum
 from skyflow.templates.event_template import WatchEvent
