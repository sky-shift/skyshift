--- conflicted
+++ resolved
@@ -7,16 +7,8 @@
 (Recommended) Create new conda environment
 
 ```
-<<<<<<< HEAD
-conda create -n skyflow python=3.10
-conda activate skyflow 
-=======
-conda create -n skyshift python=3.9
-```
-Activate it
-```
+conda create -n skyshift python=3.10
 conda activate skyshift 
->>>>>>> 567ca5bc
 ```
 
 Install dependencies, Sky Manager packages, and setup cli
