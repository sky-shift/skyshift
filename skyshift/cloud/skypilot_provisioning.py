"""
SkyPilot + RKE provisioning script for cloud clusters.
"""
import os
import threading

import sky
import sky.exceptions
import yaml
from sky import global_user_state

from skyshift.cloud.utils import (RKE_PORTS, cloud_cluster_dir,
                                  create_ssh_scp_clients, parse_ssh_config)
from skyshift.templates.cluster_template import Cluster, ClusterSpec
from skyshift.utils.scp_utils import get_scp_async, send_scp_sync
from skyshift.utils.ssh_utils import ssh_send_command

RKE2_SETUP_SCRIPT: str = "./skyshift/cloud/rke2_setup.sh"
RKE2_ADD_AGENT_SCRIPT: str = "./skyshift/cloud/rke2_add_agent.sh"


def _cleanup_config_dir(cluster_name: str, num_nodes: int):
    """
    Cleans up the config directory after provisioning a cluster.
    """
    for i in range(num_nodes):
        try:
            os.remove(
                f"{cloud_cluster_dir(cluster_name)}/provision/skypilot_provision_task_{cluster_name}_{i}.yml"
            )
        except FileNotFoundError:
            pass


def _construct_skypilot_task_yaml(cluster_name: str,
                                  num: int,
                                  spec: ClusterSpec,
                                  envs=None):
    """
    Construct a SkyPilot task YAML for the provided ClusterSpec.
    """
<<<<<<< HEAD
    spec = deepcopy(spec)
    spec.ports = list(set(spec.ports + RKE_PORTS))
    try:
        del spec.manager
        del spec.num_nodes
        del spec.provision
        del spec.config_path
        del spec.access_config
    except AttributeError:
        pass
=======
    if envs is None:
        envs = {}
>>>>>>> 79e7036f
    data = {
        "name": f"sky-{cluster_name}-{num}",
        "resources": {
            "cpus": spec.cpus,
            "memory": spec.memory,
            "disk_size": spec.disk_size,
            "accelerators": spec.accelerators,
            "ports": list(set(spec.ports + RKE_PORTS)),
            "cloud": spec.cloud,
            "region": spec.region,
        },
        "envs": envs,
    }
    # Create directioy if it does not exist
    provision_dir = f"{cloud_cluster_dir(cluster_name)}/provision"
    os.makedirs(provision_dir, exist_ok=True)

<<<<<<< HEAD
    with open(f"{provision_dir}/skypilot_task_{cluster_name}_{num}.yml",
              "w") as file:
        yaml.dump(data, file)


def _provision_resources(cluster_name: str, num_nodes: int, run_command: str,
                         spec: ClusterSpec):
    """
    Provision resources for the cluster using SkyPilot Python API.
    """
    run_command = run_command or ""
    spec = spec or ClusterSpec()

    def _create_resource(num):
        _construct_skypilot_task_yaml(cluster_name,
                                      num,
                                      spec,
                                      setup="",
                                      run=run_command)
        task = sky.Task.from_yaml(
            f"{cloud_cluster_dir(cluster_name)}/provision/skypilot_task_{cluster_name}_{num}.yml"
        )
        if not global_user_state.get_enabled_clouds():
            raise sky.exceptions.NoCloudAccessError(
                "No cloud is enabled. SkyPilot will not be able to run any task. Run `sky check` for more info."
            )
        sky.launch(task, f"sky-{cluster_name}-{num}")

    class _CreateResourceThread(threading.Thread):
        """A thread that catches any exception and stores it in the `exc` field."""

        def run(self):
            # pylint: disable=W0201 (attribute-defined-outside-init)
            self.exc = None
            try:
                self.ret = self._target(*self._args, **self._kwargs)
            except BaseException as exception:  # pylint: disable=W0703 (broad-except)
                self.exc = exception

    threads: list[_CreateResourceThread] = []
    for i in range(num_nodes):
        thread = _CreateResourceThread(target=_create_resource, args=(i, ))
        thread.start()
        threads.append(thread)

    for thread in threads:
        thread.join()
        if thread.exc is not None:
            raise thread.exc


def _parse_ssh_config(node_name: str):
    """
    Parse the SSH config file and return a dictionary mapping hosts to their users.
    """
    with open(skypilot_ssh_path(node_name), 'r') as file:
        lines = file.readlines()

    hostname = None
    user = None

    for line in lines:
        line = line.strip()
        if line.startswith('HostName '):
            hostname = line.split()[1]
        elif line.startswith('User '):
            user = line.split()[1]

    return (hostname, user)


def _construct_rke_cluster_yaml(cluster_name: str, num_nodes: int):
    """
    Construct the {cloud_cluster_dir(cluster_name)}/rke_cluster.yml file for RKE.
    """
    data = BASE_RKE_CLUSTER_YAML
    data["cluster_name"] = cluster_name

    for i in range(num_nodes):
        hostname, user = _parse_ssh_config(f"sky-{cluster_name}-{i}")
        node = {
            "address": hostname,
            "user": user,
            "ssh_port": 22,
            "role": ["worker"]
        }

        if i == 0:
            node["role"] += ["etcd", "controlplane"]

        data["nodes"].append(node)

    with open(f"{cloud_cluster_dir(cluster_name)}/rke_cluster.yml",
              'w') as file:
=======
    with open(
            f"{provision_dir}/skypilot_provision_task_{cluster_name}_{num}.yml",
            "w") as file:
>>>>>>> 79e7036f
        yaml.dump(data, file)


def create_resource(cluster_name, num, spec, envs=None):
    """
    Creates a new node using Skypilot.
    """
    skypilot_cluster_name = f"sky-{cluster_name}-{num}"
    _construct_skypilot_task_yaml(cluster_name, num, spec, envs)
    task = sky.Task.from_yaml(
        f"{cloud_cluster_dir(cluster_name)}/provision/skypilot_provision_task_{cluster_name}_{num}.yml"
    )
    sky.launch(task, skypilot_cluster_name)
    return skypilot_cluster_name


def provision_new_kubernetes_cluster(cluster_obj: Cluster):
    """
    Provisions a new Kubernetes cluster using Skypilot and RKE.
    """
    cluster_name = cluster_obj.metadata.name
    spec = cluster_obj.spec

    # Provision the SkyPilot node
    os.makedirs(cloud_cluster_dir(cluster_name))
    skypilot_node = create_resource(cluster_name, 0, spec)
    cluster_ip = parse_ssh_config(skypilot_node)

    # Copy over RKE2 setup script and run it
    (ssh_client, scp_client) = create_ssh_scp_clients(skypilot_node)
    send_scp_sync(scp_client, {RKE2_SETUP_SCRIPT: "/tmp/rke2_setup.sh"})
    ssh_send_command(ssh_client, "sudo chmod +x /tmp/rke2_setup.sh")
    envs = {"PUBLIC_IP": cluster_ip, "CLUSTER_NAME": cluster_name}
    env_command = ' '.join(f"{key}='{value}'" for key, value in envs.items())
    ssh_send_command(ssh_client,
                     f"sudo -E bash -c '{env_command} /tmp/rke2_setup.sh'")

    # Copy over RKE2 cluster token (/var/lib/rancher/rke2/server/node-token)
    # and kubeconfig (/etc/rancher/rke2/rke2.yaml)
    get_scp_async(
        ssh_client, {
            f"{cloud_cluster_dir(cluster_name)}/kubeconfig":
            "/etc/rancher/rke2/rke2.yaml",
            f"{cloud_cluster_dir(cluster_name)}/RKE2_TOKEN":
            "/var/lib/rancher/rke2/server/node-token"
        })

    rke2_token = open(
        f"{cloud_cluster_dir(cluster_name)}/RKE2_TOKEN").read().strip()

    return cluster_ip, rke2_token


def add_node_to_cluster(cluster_obj: Cluster, num: int, cluster_ip: str,
                        rke2_token: str):
    """
    Adds a new node to a Kubernetes cluster.
    """
    cluster_name = cluster_obj.metadata.name
    spec = cluster_obj.spec
    skypilot_node = create_resource(cluster_name, num, spec)

    # Copy over RKE2 add agent script and run it
    (ssh_client, scp_client) = create_ssh_scp_clients(skypilot_node)
    send_scp_sync(scp_client,
                  {RKE2_ADD_AGENT_SCRIPT: "/tmp/rke2_add_agent.sh"})
    ssh_send_command(ssh_client, "sudo chmod +x /tmp/rke2_add_agent.sh")
    envs = {"PUBLIC_IP": cluster_ip, "RKE2_TOKEN": rke2_token}
    env_command = ' '.join(f"{key}='{value}'" for key, value in envs.items())
    ssh_send_command(
        ssh_client, f"sudo -E bash -c '{env_command} /tmp/rke2_add_agent.sh'")


def delete_kubernetes_cluster(cluster_name: str, num_nodes: int):
    """
    Deletes a Kubernetes cluster.
    """

    def _delete_resource(num):
        sky.down(f"sky-{cluster_name}-{num}")

    threads: list[threading.Thread] = []
    for i in range(num_nodes):
        thread = threading.Thread(target=_delete_resource, args=(i, ))
        thread.start()
        threads.append(thread)
    # Clean up Skypilot config files.
    _cleanup_config_dir(cluster_name, num_nodes)

    for thread in threads:
        thread.join()<|MERGE_RESOLUTION|>--- conflicted
+++ resolved
@@ -3,6 +3,7 @@
 """
 import os
 import threading
+from copy import deepcopy
 
 import sky
 import sky.exceptions
@@ -39,7 +40,8 @@
     """
     Construct a SkyPilot task YAML for the provided ClusterSpec.
     """
-<<<<<<< HEAD
+    if envs is None:
+        envs = {}
     spec = deepcopy(spec)
     spec.ports = list(set(spec.ports + RKE_PORTS))
     try:
@@ -50,10 +52,6 @@
         del spec.access_config
     except AttributeError:
         pass
-=======
-    if envs is None:
-        envs = {}
->>>>>>> 79e7036f
     data = {
         "name": f"sky-{cluster_name}-{num}",
         "resources": {
@@ -71,106 +69,9 @@
     provision_dir = f"{cloud_cluster_dir(cluster_name)}/provision"
     os.makedirs(provision_dir, exist_ok=True)
 
-<<<<<<< HEAD
-    with open(f"{provision_dir}/skypilot_task_{cluster_name}_{num}.yml",
-              "w") as file:
-        yaml.dump(data, file)
-
-
-def _provision_resources(cluster_name: str, num_nodes: int, run_command: str,
-                         spec: ClusterSpec):
-    """
-    Provision resources for the cluster using SkyPilot Python API.
-    """
-    run_command = run_command or ""
-    spec = spec or ClusterSpec()
-
-    def _create_resource(num):
-        _construct_skypilot_task_yaml(cluster_name,
-                                      num,
-                                      spec,
-                                      setup="",
-                                      run=run_command)
-        task = sky.Task.from_yaml(
-            f"{cloud_cluster_dir(cluster_name)}/provision/skypilot_task_{cluster_name}_{num}.yml"
-        )
-        if not global_user_state.get_enabled_clouds():
-            raise sky.exceptions.NoCloudAccessError(
-                "No cloud is enabled. SkyPilot will not be able to run any task. Run `sky check` for more info."
-            )
-        sky.launch(task, f"sky-{cluster_name}-{num}")
-
-    class _CreateResourceThread(threading.Thread):
-        """A thread that catches any exception and stores it in the `exc` field."""
-
-        def run(self):
-            # pylint: disable=W0201 (attribute-defined-outside-init)
-            self.exc = None
-            try:
-                self.ret = self._target(*self._args, **self._kwargs)
-            except BaseException as exception:  # pylint: disable=W0703 (broad-except)
-                self.exc = exception
-
-    threads: list[_CreateResourceThread] = []
-    for i in range(num_nodes):
-        thread = _CreateResourceThread(target=_create_resource, args=(i, ))
-        thread.start()
-        threads.append(thread)
-
-    for thread in threads:
-        thread.join()
-        if thread.exc is not None:
-            raise thread.exc
-
-
-def _parse_ssh_config(node_name: str):
-    """
-    Parse the SSH config file and return a dictionary mapping hosts to their users.
-    """
-    with open(skypilot_ssh_path(node_name), 'r') as file:
-        lines = file.readlines()
-
-    hostname = None
-    user = None
-
-    for line in lines:
-        line = line.strip()
-        if line.startswith('HostName '):
-            hostname = line.split()[1]
-        elif line.startswith('User '):
-            user = line.split()[1]
-
-    return (hostname, user)
-
-
-def _construct_rke_cluster_yaml(cluster_name: str, num_nodes: int):
-    """
-    Construct the {cloud_cluster_dir(cluster_name)}/rke_cluster.yml file for RKE.
-    """
-    data = BASE_RKE_CLUSTER_YAML
-    data["cluster_name"] = cluster_name
-
-    for i in range(num_nodes):
-        hostname, user = _parse_ssh_config(f"sky-{cluster_name}-{i}")
-        node = {
-            "address": hostname,
-            "user": user,
-            "ssh_port": 22,
-            "role": ["worker"]
-        }
-
-        if i == 0:
-            node["role"] += ["etcd", "controlplane"]
-
-        data["nodes"].append(node)
-
-    with open(f"{cloud_cluster_dir(cluster_name)}/rke_cluster.yml",
-              'w') as file:
-=======
     with open(
             f"{provision_dir}/skypilot_provision_task_{cluster_name}_{num}.yml",
             "w") as file:
->>>>>>> 79e7036f
         yaml.dump(data, file)
 
 
@@ -183,6 +84,10 @@
     task = sky.Task.from_yaml(
         f"{cloud_cluster_dir(cluster_name)}/provision/skypilot_provision_task_{cluster_name}_{num}.yml"
     )
+    if not global_user_state.get_enabled_clouds():
+        raise sky.exceptions.NoCloudAccessError(
+            "No cloud is enabled. SkyPilot will not be able to run any task. Run `sky check` for more info."
+        )
     sky.launch(task, skypilot_cluster_name)
     return skypilot_cluster_name
 
