--- conflicted
+++ resolved
@@ -25,8 +25,4 @@
       - name: Check Format and Lint
         run: bash format.sh --all --check
       - name: Run Tests
-<<<<<<< HEAD
-        run: pytest -rpP skyflow/tests
-=======
-        run: pytest skyshift/tests
->>>>>>> 9f7c9e3f
+        run: pytest -rpP skyshift/tests