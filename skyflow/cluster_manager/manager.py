--- conflicted
+++ resolved
@@ -1,15 +1,12 @@
 """
 Defines compatability layer for generic Managers.
 """
-<<<<<<< HEAD
 from typing import List
 
 from skyflow.templates import ClusterStatus, ClusterStatusEnum, Job
-=======
 from typing import Dict
 
 from skyflow.templates import ClusterStatus, ClusterStatusEnum, Job, Service
->>>>>>> 19e50a21
 
 SUPPORTED_CLUSTER_MANAGERS = ['k8', 'kubernetes', 'slurm']
 
@@ -63,14 +60,6 @@
         """Submits a job to the underlying cluster manager."""
         raise NotImplementedError
 
-<<<<<<< HEAD
-    def delete_job(self, job: Job):
-        """Deletes a job from the underlying cluster manager."""
-        raise NotImplementedError
-
-    def get_job_logs(self, job: Job) -> List[str]:
-        """Gets logs for a given job."""
-=======
     def get_accelerator_types(self):
         """Gets available accelerators"""
         raise NotImplementedError
@@ -94,5 +83,8 @@
     @staticmethod
     def convert_yaml(job):
         """Converts generic yaml file into manager specific format"""
->>>>>>> 19e50a21
+        raise NotImplementedError
+
+    def get_job_logs(self, job: Job) -> List[str]:
+        """Gets logs for a given job."""
         raise NotImplementedError