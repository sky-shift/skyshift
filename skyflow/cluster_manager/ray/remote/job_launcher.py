--- conflicted
+++ resolved
@@ -72,13 +72,9 @@
     volume_mappings = ''
 
     for bucket_name, volume in volumes.items():
-<<<<<<< HEAD
         storage_type = volume['storage_type']
         config = volume.get('config', {})
-        local_dir = f"{os.environ['HOME']}/.Skyflow/{bucket_name}"
-=======
         local_dir = f"{os.environ['HOME']}/.skyshift/{bucket_name}"
->>>>>>> f91810d4
         subprocess.run(f"mkdir -p {local_dir}", shell=True)
         volume_mappings += f" -v {local_dir}:{volume['container_dir']}"
         mount_bucket(bucket_name, local_dir, storage_type, config)
