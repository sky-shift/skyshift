"""
Represents the comptability layer over Kubernetes native API.
"""
import asyncio
import logging
import os
import re
import time
import uuid
from typing import Any, Dict, List, Optional, TypedDict

import yaml
from fastapi import WebSocket
from jinja2 import Environment, FileSystemLoader, select_autoescape
from kubernetes import client, config
from kubernetes.client.exceptions import ApiException
from kubernetes.stream import stream

from skyflow import utils
from skyflow.cluster_manager.manager import Manager
from skyflow.globals import CLUSTER_TIMEOUT
from skyflow.templates import (AcceleratorEnum, ClusterStatus,
                               ClusterStatusEnum, EndpointObject, Endpoints,
                               Job, ResourceEnum, RestartPolicyEnum, Service,
                               TaskStatusEnum)
from skyflow.templates.job_template import ContainerStatusEnum

client.rest.logger.setLevel(logging.WARNING)
logging.basicConfig(
    level=logging.INFO,
    format="%(name)s - %(asctime)s - %(levelname)s - %(message)s")


def parse_resource_cpu(resource_str):
    """Parse CPU string to cpu count."""
    unit_map = {"m": 1e-3, "K": 1e3}
    value = re.search(r"\d+", resource_str).group()
    unit = resource_str[len(value):]
    return float(value) * unit_map.get(unit, 1)


def parse_resource_memory(resource_str):
    """Parse resource string to megabytes."""
    unit_map = {"Ki": 2**10, "Mi": 2**20, "Gi": 2**30, "Ti": 2**40}
    value = re.search(r"\d+", resource_str).group()
    unit = resource_str[len(value):]
    return float(value) * unit_map.get(unit, 1) / (2**20)


def process_pod_status(pod: client.V1Pod) -> str:
    """Processes pod status."""
    pod_status = pod.status.phase
    if pod_status == "Pending":
        if pod.spec.node_name is None:
            status = TaskStatusEnum.INIT.value
        else:
            status = TaskStatusEnum.PENDING.value
    elif pod_status == "Running":
        status = TaskStatusEnum.RUNNING.value
    elif pod_status == "Succeeded":
        status = TaskStatusEnum.COMPLETED.value
    elif pod_status in ["Failed", "Unknown"]:
        status = TaskStatusEnum.FAILED.value
    else:
        raise ValueError(f"Unknown pod status {pod_status}")
    return status


class K8ConnectionError(config.config_exception.ConfigException):
    """Raised when there is an error connecting to the Kubernetes cluster."""


class KubernetesManager(Manager):  # pylint: disable=too-many-instance-attributes
    """Kubernetes compatability set for Sky Manager."""

    def __init__(self,
                 name: str,
                 config_path: str = '~/.kube/config',
                 logger: Optional[logging.Logger] = None):
        super().__init__(name)
        self.cluster_name = utils.sanitize_cluster_name(name)
        if not logger:
            self.logger = logging.getLogger(f"[{name} - K8 Manager]")
        try:
            config.load_kube_config(config_file=config_path)
        except config.config_exception.ConfigException as error:
            raise K8ConnectionError(
                "Could not connect to Kubernetes cluster "
                f"{self.cluster_name}, check kubeconfig.") from error
        all_contexts = config.list_kube_config_contexts(
            config_file=config_path)[0]
        self.context = None
        self.context_name = None
        for context in all_contexts:
            context["name"] = utils.sanitize_cluster_name(context["name"])
            if context["name"] == self.cluster_name:
                self.context = context
                self.context_name = context["name"]
                break
        assert (self.context is not None
                ), f"Could not find context {self.cluster_name} in kubeconfig."
        self.context_name = utils.unsanitize_cluster_name(self.context_name)
        self.user = self.context["context"]["user"]
        self.namespace = self.context["context"].get("namespace", "default")
        # If Kubeneretes context is identified, create Kubernetes client.
        api_client = config.new_client_from_config(context=self.context_name)
        self.core_v1 = client.CoreV1Api(api_client=api_client)
        self.apps_v1 = client.AppsV1Api(api_client=api_client)
        self.discovery_v1 = client.DiscoveryV1Api(api_client=api_client)
        # Maps node name to accelerator type.
        # Assumes each node has at most one accelerator type.
        self.accelerator_types: Dict[str, str] = {}

    async def execute_command(  # pylint: disable=too-many-arguments
            self, websocket: WebSocket, task: str, container: str, tty: bool,
            command: List[str]):
        """
        Starts a TTY session for executing commands in a container within a pod.

        This method is designed for interactive command execution, similar to SSH.
        It reads user input from stdin and sends it to the container's shell, while
        also streaming the container's stdout and stderr back to the user.

        Parameters:
        - websocket (WebSocket): The WebSocket connection to the client.
        - task (str): The name of the pod where the command will be executed.
        - container (str): The name of the container inside the pod.
        - command (List[str]): The command to execute, passed as a list of strings.
                               An empty list or None defaults to ['/bin/sh'].
        - tty (bool): If True, stdin is opened for interactive sessions.
        """
        exec_command = ['/bin/sh'] if not command else command
        try:
            if not tty:
                await websocket.send_text(
                    f"The command will be executed in the container {container} and task {task}. \n"
                )
            resp = stream(self.core_v1.connect_get_namespaced_pod_exec,
                          task,
                          self.namespace,
                          command=exec_command,
                          container=container,
                          stderr=True,
                          stdin=tty,
                          stdout=True,
                          tty=tty,
                          _preload_content=False)
        except ApiException as error:
            await websocket.send_text(f"Error connecting to pod: {error}")
            await websocket.close()
            return

        # Read from stdin and write to the container
        async def _read_stdin():
            while True:
                event = await websocket.receive()
                if event['type'] == 'websocket.receive':
                    data = event['text']
                    resp.write_stdin(data)
                elif event['type'] == 'websocket.disconnect':
                    print(f"Client disconnected with code: {event['code']}")
                    break  # Exit the loop to end the coroutine

        # Read from the container and write to remote client websocket
        async def _write_stdout_stderr():
            while resp.is_open():
                if resp.peek_stdout():
                    data = resp.read_stdout()
                    await websocket.send_text(data)
                if resp.peek_stderr():
                    data = resp.read_stderr()
                    await websocket.send_text(data)
                await asyncio.sleep(0.1)  # Prevent tight loop
            if tty:
                await websocket.close()

        write_task = asyncio.create_task(_write_stdout_stderr())
        if tty:
            read_task = asyncio.create_task(_read_stdin())
            await asyncio.gather(read_task, write_task)
        else:
            await write_task

    def get_accelerator_types(self) -> Dict[str, str]:
        """Fetches accelerator types for each node."""
        # For now overfit to GKE cluster. TODO(mluo): Replace with a more general solution.
        accelerator_labels = [
            "nvidia.com/gpu.product", "cloud.google.com/gke-accelerator"
        ]
        accelerator_types = {}
        node_list = self.core_v1.list_node(_request_timeout=CLUSTER_TIMEOUT)
        for node in node_list.items:
            node_name = node.metadata.name
            # Fetch type from list of labels. None otherwise.
            for label in accelerator_labels:
                node_accelerator_type = node.metadata.labels.get(label, None)
                if node_accelerator_type:
                    break
            if node_accelerator_type is None:
                continue
            node_accelerator_type = node_accelerator_type.split(
                "-")[-1].upper()
            accelerator_types[node_name] = node_accelerator_type
        return accelerator_types

    def get_cluster_status(self):
        """
        Returns the current status of a Kubernetes cluster with a timeout on the list_node call.
        """
        try:
<<<<<<< HEAD
=======
            # Set a timeout for the API call. For example, timeout of 10 seconds.
            self.core_v1.list_node(_request_timeout=CLUSTER_TIMEOUT)
>>>>>>> 04d3081c
            return ClusterStatus(
                status=ClusterStatusEnum.READY.value,
                capacity=self.cluster_resources,
                allocatable_capacity=self.allocatable_resources,
            )
        except config.ConfigException:
            # If there's a configuration issue, it might mean the cluster is not set up yet
            return ClusterStatus(
                status=ClusterStatusEnum.INIT.value,
                capacity=self.cluster_resources,
                allocatable_capacity=self.allocatable_resources,
            )
        except ApiException as error:
            # Handle cases where the Kubernetes API itself returns an error
            print(f"API Exception: {error}")
            return ClusterStatus(
                status=ClusterStatusEnum.ERROR.value,
                capacity=self.cluster_resources,
                allocatable_capacity=self.allocatable_resources,
            )
        except Exception as error:  # pylint: disable=broad-except
            # Catch-all for any other exception, which likely indicates an ERROR state
            print(f"Unexpected error: {error}")
            return ClusterStatus(
                status=ClusterStatusEnum.ERROR.value,
                capacity=self.cluster_resources,
                allocatable_capacity=self.allocatable_resources,
            )

    def _process_gpu_resources(
            self, resources: Dict[str,
                                  Dict[str,
                                       float]]) -> Dict[str, Dict[str, float]]:
        # Refetch node accelerator types if the nodes have changed
        # (such as in cluster autoscaling or admin adds/removes nodes).
        if not self.accelerator_types or not set(
                self.accelerator_types).issubset(set(resources.keys())):
            self.accelerator_types = self.get_accelerator_types()

        for node_name, accelerator_type in self.accelerator_types.items():
            gpu_value: float = resources[node_name].pop(ResourceEnum.GPU.value)
            resources[node_name][accelerator_type] = gpu_value
        return resources

    @property
    def cluster_resources(self):
        """Gets total cluster resources for each node."""
        limit = None
        continue_token = ""
        nodes, _, _ = self.core_v1.list_node_with_http_info(
            limit=limit,
            _continue=continue_token,
            _request_timeout=CLUSTER_TIMEOUT)
        nodes = nodes.items

        # Initialize a dictionary to store available resources per node
        cluster_resources = {}
        for node in nodes:
            name = node.metadata.name
            node_cpu = parse_resource_cpu(node.status.capacity["cpu"])
            node_memory = parse_resource_memory(node.status.capacity["memory"])
            node_gpu = int(node.status.allocatable.get("nvidia.com/gpu", 0))
            cluster_resources[name] = {
                ResourceEnum.CPU.value: node_cpu,
                ResourceEnum.MEMORY.value: node_memory,  # MB
                ResourceEnum.GPU.value: node_gpu,
            }

        return self._process_gpu_resources(cluster_resources)

    @property
    def allocatable_resources(self) -> Dict[str, Dict[str, float]]:
        """Get allocatable resources per node."""
        # Get the nodes and running pods
        limit = None
        continue_token = ""
        nodes, _, _ = self.core_v1.list_node_with_http_info(
            limit=limit,
            _continue=continue_token,
            _request_timeout=CLUSTER_TIMEOUT)
        nodes = nodes.items

        available_resources = {}
        for node in nodes:
            node_name = node.metadata.name
            node_cpu = parse_resource_cpu(node.status.allocatable["cpu"])
            node_memory = parse_resource_memory(
                node.status.allocatable["memory"])
            node_gpu = float(node.status.allocatable.get("nvidia.com/gpu", 0))
            available_resources[node_name] = {
                ResourceEnum.CPU.value: node_cpu,
                ResourceEnum.MEMORY.value: node_memory,
                ResourceEnum.GPU.value: node_gpu,
            }

        pods, _, _ = self.core_v1.list_pod_for_all_namespaces_with_http_info(
            limit=limit, _continue=continue_token)
        pods = pods.items

        for pod in pods:
            if pod.metadata.namespace == self.namespace and pod.spec.node_name:
                assert node_name in available_resources, (
                    f"Node {node_name} "
                    "not found in cluster resources.")
                for container in pod.spec.containers:
                    if container.resources.requests:
                        available_resources[node_name][
                            ResourceEnum.CPU.value] -= parse_resource_cpu(
                                container.resources.requests.get("cpu", "0m"))
                        available_resources[node_name][
                            ResourceEnum.MEMORY.
                            value] -= parse_resource_memory(
                                container.resources.requests.get(
                                    "memory", "0Mi"))
                        available_resources[node_name][
                            ResourceEnum.GPU.value] -= int(
                                container.resources.requests.get(
                                    "nvidia.com/gpu", 0))
        return self._process_gpu_resources(available_resources)

    def submit_job(self, job: Job) -> Dict[str, Any]:
        """
        Submit a job to the cluster, represented as a group of pods.

        This method is idempotent. If the job has already been
        submitted, it does nothing.

        Args:
            job: Job object containing the YAML file.
        """
        # List all the pods in the namespace with the given label.
        job_name = job.get_name()

        # Check if the job has already been submitted.
        label_selector = f"manager=sky_manager,sky_job_id={job_name}"
        matching_pods = self.core_v1.list_namespaced_pod(
            self.namespace, label_selector=label_selector)
        matching_deployments = self.apps_v1.list_namespaced_deployment(
            self.namespace, label_selector=label_selector)
        if matching_pods.items or matching_deployments.items:
            # Job has already been submitted.
            if matching_pods.items:
                first_object = matching_pods.items[0]
            else:
                first_object = matching_deployments.items[0]
            k8_job_name = first_object.metadata.name
            split_str_ids = k8_job_name.split("-")[:2]
            k8_job_name = f"{split_str_ids[0]}-{split_str_ids[1]}"
            return {"manager_job_id": k8_job_name}

        k8_job_name = f"{job_name}-{uuid.uuid4().hex[:8]}"
        api_responses = []
        if job.spec.restart_policy == RestartPolicyEnum.ALWAYS.value:
            deploy_dict = self._convert_to_deployment_yaml(job, k8_job_name)
            response = self.apps_v1.create_namespaced_deployment(
                namespace=self.namespace, body=deploy_dict)
            api_responses.append(response)
        else:
            # Unique job name to prevent job name collisions.
            # This implicitly creates a stateful set.
            pod_dicts = self._convert_to_pod_yaml(job, k8_job_name)
            for pod_dict in pod_dicts:
                api_responses.append(
                    self.core_v1.create_namespaced_pod(
                        namespace=self.namespace, body=pod_dict))
        return {
            "manager_job_id": k8_job_name,
            "api_responses": api_responses,
        }

    def delete_job(self, job: Job) -> None:
        # List all the pods in the namespace with the given label
        if job.spec.restart_policy == RestartPolicyEnum.ALWAYS.value:
            # Delete the deployment
            self.apps_v1.delete_namespaced_deployment(
                name=job.status.job_ids[self.cluster_name],
                namespace=self.namespace)
        else:
            label_selector = f"manager=sky_manager,sky_job_id={job.get_name()}"
            pods = self.core_v1.list_namespaced_pod(
                self.namespace, label_selector=label_selector)
            # Loop through the found pods and delete them
            for pod in pods.items:
                self.core_v1.delete_namespaced_pod(name=pod.metadata.name,
                                                   namespace=self.namespace)

    def _convert_to_deployment_yaml(self, job: Job, job_name: Optional[str]):  # pylint: disable=too-many-locals
        """
        Serves as a compatibility layer to generate Deployment yamls from
        Sky Manager's job specifciations.

        Args:
            job: Generic Job object.
        """
        dir_path = os.path.dirname(os.path.realpath(__file__))
        jinja_env = Environment(
            loader=FileSystemLoader(os.path.abspath(dir_path)),
            autoescape=select_autoescape(),
        )
        deployment_jinja_template = jinja_env.get_template("k8_deployment.j2")
        replicas = sum(job.status.replica_status[self.cluster_name].values())
        node_set = []
        gpus = job.spec.resources.get(ResourceEnum.GPU.value, 0)
        accelerator_values = [m.value for m in AcceleratorEnum]
        if gpus == 0:
            job_resource_dict = {
                k: v
                for k, v in job.spec.resources.items()
                if k in accelerator_values
            }
            if len(job_resource_dict) != 0:
                assert (len(job_resource_dict) == 1
                        ), "Job can only specify one accelerator type."
                accelerator_type = list(job_resource_dict.keys())[0]
                gpus = job_resource_dict[accelerator_type]
                cluster_acc_types = self.get_accelerator_types()
                for node_name, acc_type in cluster_acc_types.items():
                    if acc_type == accelerator_type:
                        node_set.append(node_name)

        deployment_dict = {
            "deployment_name": job_name,
            "cluster_name": utils.unsanitize_cluster_name(self.cluster_name),
            "sky_job_id": job.get_name(),
            "sky_namespace": job.get_namespace(),
            "restart_policy": job.spec.restart_policy,
            "image": job.spec.image,
            "labels": job.metadata.labels,
            "replicas": replicas,
            "env_vars": job.spec.envs,
            "ports": job.spec.ports,
            "run": job.spec.run,
            "cpu": job.spec.resources.get(ResourceEnum.CPU.value, 0),
            "memory": job.spec.resources.get(ResourceEnum.MEMORY.value, 0),
            "gpu": gpus,
            "node_set": node_set,
        }
        deployment_jinja = deployment_jinja_template.render(deployment_dict)
        deployment_yaml = yaml.safe_load(deployment_jinja)
        return deployment_yaml

    def _convert_to_pod_yaml(self, job: Job, job_name: Optional[str] = None):  # pylint: disable=too-many-locals
        """
        Serves as a compatibility layer to generate Pod yamls from
        Sky Manager's job specifciations.

        Args:
            job: Generic Job object.
        """
        dir_path = os.path.dirname(os.path.realpath(__file__))
        replicas = sum(job.status.replica_status[self.cluster_name].values())
        jinja_env = Environment(
            loader=FileSystemLoader(os.path.abspath(dir_path)),
            autoescape=select_autoescape(),
        )
        pod_jinja_template = jinja_env.get_template("k8_pod.j2")
        pod_dicts = []
        node_set = []

        # Accelerator type for job. (Assumption: Job can only specify one accelerator type).
        gpus = job.spec.resources.get(ResourceEnum.GPU.value, 0)
        accelerator_values = [m.value for m in AcceleratorEnum]
        if gpus == 0:
            job_resource_dict = {
                k: v
                for k, v in job.spec.resources.items()
                if k in accelerator_values
            }
            if len(job_resource_dict) != 0:
                assert (len(job_resource_dict) == 1
                        ), "Job can only specify one accelerator type."
                accelerator_type = list(job_resource_dict.keys())[0]
                gpus = job_resource_dict[accelerator_type]
                cluster_acc_types = self.get_accelerator_types()
                for node_name, acc_type in cluster_acc_types.items():
                    if acc_type == accelerator_type:
                        node_set.append(node_name)

        for rank_id in range(replicas):
            jinja_dict = {
                "pod_name": f"{job_name}-{rank_id}",
                "cluster_name":
                utils.unsanitize_cluster_name(self.cluster_name),
                "sky_job_id": job.get_name(),
                "sky_namespace": job.get_namespace(),
                "restart_policy": job.spec.restart_policy,
                "image": job.spec.image,
                "labels": job.metadata.labels,
                "pod_rank": rank_id,
                "env_vars": job.spec.envs,
                "ports": job.spec.ports,
                "run": job.spec.run,
                "cpu": job.spec.resources.get(ResourceEnum.CPU.value, 0),
                "memory": job.spec.resources.get(ResourceEnum.MEMORY.value, 0),
                "gpu": gpus,
                "node_set": node_set,
            }
            pod_dict = pod_jinja_template.render(jinja_dict)
            pod_dict = yaml.safe_load(pod_dict)
            pod_dicts.append(pod_dict)
        return pod_dicts

    def get_pods_with_selector(self, label_selector: Dict[str, str]):
        """Gets all pods with the given label selector."""
        # label_selector['manager'] = 'sky_manager'
        label_selector_str = ",".join(
            [f"{k}={v}" for k, v in label_selector.items()])
        return self.core_v1.list_namespaced_pod(
            self.namespace, label_selector=label_selector_str)

    def get_jobs_status(self) -> Dict[str, Dict[str, Dict[str, str]]]:
        """Gets the jobs tasks status. (Map from job name to task mapped to status)"""
        # @TODO(mluo): Minimize K8 API calls by doing a List and Watch over
        # pods.
        # Filter jobs that that are submitted by Sky Manager.
        sky_manager_pods = self.core_v1.list_namespaced_pod(
            self.namespace, label_selector="manager=sky_manager")
        jobs_dict: Dict[str, Dict[str, Dict[str, str]]] = {
            "tasks": {},
            "containers": {}
        }
        for pod in sky_manager_pods.items:
            sky_job_name = pod.metadata.labels["sky_job_id"]
            pod_status = process_pod_status(pod)
            if sky_job_name not in jobs_dict["tasks"]:
                jobs_dict["tasks"][sky_job_name] = {}
            jobs_dict["tasks"][sky_job_name][pod.metadata.name] = pod_status
            # To prevent crashes when a pod is scheduled but doesn't have containers running.
            if not pod.status.container_statuses:
                continue
            for container_status in pod.status.container_statuses:
                state: str = ContainerStatusEnum.UNKNOWN.value  # Default state
                if container_status.state.running is not None:
                    state = ContainerStatusEnum.RUNNING.value
                elif container_status.state.waiting is not None:
                    state = ContainerStatusEnum.WAITING.value
                elif container_status.state.terminated is not None:
                    state = ContainerStatusEnum.TERMINATED.value
                if pod.metadata.name not in jobs_dict["containers"]:
                    jobs_dict["containers"][pod.metadata.name] = {
                        container_status.name: state
                    }
                else:
                    jobs_dict["containers"][pod.metadata.name][
                        container_status.name] = state

        return jobs_dict

    def get_service_status(self) -> Dict[str, Dict[str, str]]:
        """Gets the jobs state. (Map from job name to status)"""
        # @TODO(mluo): Minimize K8 API calls by doing a List and Watch over
        # K8 services.
        sky_svcs = self.core_v1.list_namespaced_service(
            self.namespace,
            label_selector="manager=sky_manager,primary_service=skyservice")

        svc_dict: Dict[str, Dict[str, str]] = {}
        for svc in sky_svcs.items:
            svc_name = svc.metadata.name
            if svc_name not in svc_dict:
                svc_dict[svc_name] = {}
            # Inject clusterIP and Loadbalanacer external ip
            svc_dict[svc_name]["clusterIP"] = svc.spec.cluster_ip
            # Check if loabalancer ip exists
            if svc.status.load_balancer.ingress:
                svc_dict[svc_name][
                    "externalIP"] = svc.status.load_balancer.ingress[0].ip
        return svc_dict

    def get_job_logs(self, job: Job) -> List[str]:
        """Gets logs for a given job."""
        # Find pods associated with the Job
        pods = job.status.task_status[self.cluster_name]
        running_pods = [
            pod_name for pod_name, status in pods.items()
            if status == TaskStatusEnum.RUNNING.value
        ]
        # Fetch and print logs from each Pod
        logs = []
        for pod in running_pods:
            log = self.core_v1.read_namespaced_pod_log(pod, self.namespace)
            logs.append(log)
        return logs

    def create_or_update_service(self, service: Service) -> None:
        """Creates or updates service on K8 cluster."""
        dir_path = os.path.dirname(os.path.realpath(__file__))
        jinja_env = Environment(
            loader=FileSystemLoader(os.path.abspath(dir_path)),
            autoescape=select_autoescape(),
        )
        service_jinja_template = jinja_env.get_template("k8_service.j2")
        if service.spec.primary_cluster == self.cluster_name:
            service_type = service.spec.type
            primary_service = "skyservice"
        else:
            service_type = "ClusterIP"
            primary_service = "bye"
        service_dict = {
            "name": f"{service.get_name()}",
            "type": service_type,
            "primary_service": primary_service,
            "sky_namespace": service.get_namespace(),
            "selector": service.spec.selector,
            "ports": service.spec.ports,
        }
        service_jinja = service_jinja_template.render(service_dict)
        service_yaml = yaml.safe_load(service_jinja)

        try:
            self.core_v1.create_namespaced_service(namespace=self.namespace,
                                                   body=service_yaml)
        except client.exceptions.ApiException as error:
            if error.status == 409:  # Conflict, service already exists
                # Update service
                self.core_v1.patch_namespaced_service(name=service.get_name(),
                                                      namespace=self.namespace,
                                                      body=service_yaml)
            else:
                raise error

    def delete_service(self, service: Service) -> None:
        """Deletes a service from Kubernetes cluster."""
        try:
            self.core_v1.delete_namespaced_service(name=service.get_name(),
                                                   namespace=self.namespace)
        except client.exceptions.ApiException as error:
            if error.status != 404:
                raise error

    def create_endpoint_slice(  # pylint: disable=too-many-locals, too-many-branches
            self, name: str, cluster_name, endpoint: EndpointObject):
        """Creates/updates an endpoint slice."""
        dir_path = os.path.dirname(os.path.realpath(__file__))
        jinja_env = Environment(loader=FileSystemLoader(
            os.path.abspath(dir_path)),
                                autoescape=select_autoescape())
        endpoint_template = jinja_env.get_template('k8_endpointslice.j2')

        class EndpointDict(TypedDict):
            """Endpoint dictionary to be passed into Jinja template."""
            addresses: List[str]
            ports: List[int]
            object_name: str
            name: str

        endpoint_dict: EndpointDict = {
            "object_name": "",
            "name": name,
            "addresses": [],
            "ports": [],
        }

        while True:
            try:
                # Get the endpoints object.
                exposed_k8_endpoints = self.core_v1.read_namespaced_endpoints(
                    name=f'{name}-{cluster_name}', namespace=self.namespace)
                break
            except client.exceptions.ApiException as error:
                if error.status == 404:
                    # Endpoints object does not exist yet.
                    time.sleep(0.1)
                    continue
        for _ in range(endpoint.num_endpoints):
            subsets = exposed_k8_endpoints.subsets
            assert len(subsets) <= 1, "Only one subset is supported."
            subset = subsets[0]
            # Loop through ports in each subset
            ports = [p.port for p in subset.ports]
            # Loop through addresses in each subset
            for address in subset.addresses:
                # Get the pod IP
                pod_ip = address.ip
                endpoint_dict['addresses'].append(pod_ip)
            break

        endpoint_dict['ports'].extend(ports)
        endpoint_dict['object_name'] = f'{name}-{cluster_name}'
        if not endpoint_dict['addresses']:
            return False

        endpoint_jinja = endpoint_template.render(endpoint_dict)
        print(endpoint_jinja)
        endpoint_yaml = yaml.safe_load(endpoint_jinja)
        try:
            # Create an EndpointSlice
            self.discovery_v1.create_namespaced_endpoint_slice(
                namespace=self.namespace, body=endpoint_yaml)
        except client.rest.ApiException as error:
            if error.status == 409:
                # EndpointSlice already exists, update it
                logging.info("Updating endpointslice since it already exists")
                self.discovery_v1.replace_namespaced_endpoint_slice(
                    name=endpoint_dict['object_name'],
                    namespace=self.namespace,
                    body=endpoint_yaml)
            else:
                raise error

    def delete_endpoint_slice(self, endpoints: Endpoints):
        """Deletes an endpoint slice object from K8 cluster."""
        name = endpoints.get_name()
        # Get all endpoints under label
        label_selector = f"manager=sky-manager,kubernetes.io/service-name={name}"
        endpoints_list = self.discovery_v1.list_namespaced_endpoint_slice(
            namespace=self.namespace, label_selector=label_selector)
        for e_slice in endpoints_list.items:
            try:
                self.discovery_v1.delete_namespaced_endpoint_slice(
                    name=e_slice.metadata.name, namespace=self.namespace)
            except client.exceptions.ApiException as error:
                if error.status == 404:
                    # Endpoint slice does not exist.
                    pass
                else:
                    raise error

    @staticmethod
    def convert_yaml(job: Job):
        raise NotImplementedError<|MERGE_RESOLUTION|>--- conflicted
+++ resolved
@@ -208,11 +208,8 @@
         Returns the current status of a Kubernetes cluster with a timeout on the list_node call.
         """
         try:
-<<<<<<< HEAD
-=======
             # Set a timeout for the API call. For example, timeout of 10 seconds.
             self.core_v1.list_node(_request_timeout=CLUSTER_TIMEOUT)
->>>>>>> 04d3081c
             return ClusterStatus(
                 status=ClusterStatusEnum.READY.value,
                 capacity=self.cluster_resources,
