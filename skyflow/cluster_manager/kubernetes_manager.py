--- conflicted
+++ resolved
@@ -476,14 +476,11 @@
     def delete_service(self, service: Service) -> None:
         """Deletes a service from Kubernetes cluster."""
         try:
-<<<<<<< HEAD
-            self.core_v1.delete_namespaced_service(name=service.get_name(), namespace=self.namespace)
-        except client.exceptions.ApiException as e:
-            if e.status == 404:
-                # Service does not exist.
-                pass
-            else:
-                raise e
+            self.core_v1.delete_namespaced_service(name=service.get_name(),
+                                                   namespace=self.namespace)
+        except client.exceptions.ApiException as error:
+            if error.status != 404:
+                raise error
 
 
     def create_endpoint_slice(self, name: str, cluster_name, endpoint: 'EndpointObject'):
@@ -545,18 +542,8 @@
             else:
                 raise e
 
-
-    def create_or_update_endpoint_slice(self, endpoints: 'Endpoints'):
-=======
-            self.core_v1.delete_namespaced_service(name=service.get_name(),
-                                                   namespace=self.namespace)
-        except client.exceptions.ApiException as error:
-            if error.status != 404:
-                raise error
-
     def create_or_update_endpoint_slice(self, endpoints: Endpoints):  # pylint: disable=too-many-locals, too-many-branches
         """Creates or updates endpoint slices in Kubernetes cluster."""
->>>>>>> c80a7114
         name = endpoints.get_name()
         dir_path = os.path.dirname(os.path.realpath(__file__))
         jinja_env = Environment(
@@ -578,11 +565,6 @@
             "addresses": [],
             "ports": [],
         }
-<<<<<<< HEAD
-        logging.info("Creating endpointslice")
-=======
-
->>>>>>> c80a7114
         for cluster_name, endpoint_obj in endpoints.spec.endpoints.items():
             if cluster_name == self.cluster_name:
                 continue
@@ -627,17 +609,11 @@
                 except client.rest.ApiException as error:
                     if error.status == 409:
                         # EndpointSlice already exists, update it
-<<<<<<< HEAD
-                        print("Updating endpointslice since it already exists")
-                        print(endpoint_dict)
-                        self.discovery_v1.replace_namespaced_endpoint_slice(name=endpoint_dict['object_name'], namespace=self.namespace, body=endpoint_dict)
-=======
                         self.discovery_v1.replace_namespaced_endpoint_slice(
                             name=endpoint_dict["object_name"],
                             namespace=self.namespace,
                             body=endpoint_yaml,
                         )
->>>>>>> c80a7114
                     else:
                         raise error
 
