--- conflicted
+++ resolved
@@ -9,7 +9,6 @@
 SLURM_ALIASES = ("slurm", "slurmctl")
 SUPPORTED_MANAGERS = KUBERNETES_ALIASES + SLURM_ALIASES
 
-<<<<<<< HEAD
 
 def setup_cluster_manager(cluster_obj: Cluster) -> object:
     """ Assigns cluster manager depending on requested type.
@@ -24,18 +23,6 @@
     cluster_type = cluster_obj.spec.manager.lower()
     cluster_name = cluster_obj.get_name()
     if cluster_type not in SUPPORTED_MANAGERS:
-=======
-def setup_cluster_manager(cluster_obj: Cluster):
-    """
-    Discovers and creates the appropriate cluster manager instance based on the
-    cluster object.
-    """
-    cluster_type = cluster_obj.spec.manager
-
-    if cluster_type in ["k8", "kubernetes"]:
-        cluster_manager_cls = KubernetesManager
-    else:
->>>>>>> 50a026c1
         raise ValueError(f"Cluster type {cluster_type} not supported.")
     elif cluster_type in KUBERNETES_ALIASES:
         cluster_manager_cls = KubernetesManager
