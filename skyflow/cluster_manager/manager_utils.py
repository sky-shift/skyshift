# pylint: disable=E1101
"""
This module contains utility functions for the ray cluster manager.
"""
import logging
<<<<<<< HEAD
from typing import Type

from skyflow.cluster_manager.Kubernetes import KubernetesManager
from skyflow.cluster_manager.manager import Manager
from skyflow.cluster_manager.slurm import SlurmManagerCLI, SlurmManagerREST
from skyflow.cluster_manager.slurm.slurm_utils import (SlurmConfig,
                                                       SlurmInterfaceEnum)
from skyflow.globals import K8_MANAGERS, SLURM_MANAGERS, SUPPORTED_MANAGERS
=======
from typing import Union

from skyflow.cluster_manager.kubernetes.kubernetes_manager import \
    KubernetesManager
from skyflow.cluster_manager.manager import K8_MANAGERS, RAY_MANAGERS
from skyflow.cluster_manager.ray.ray_manager import RayManager
>>>>>>> cae44359
from skyflow.templates import Cluster

logging.basicConfig(
    level=logging.INFO,
    format="%(name)s - %(asctime)s - %(levelname)s - %(message)s")


def setup_cluster_manager(cluster_obj: Cluster) -> Manager:
    """ Assigns cluster manager depending on requested type.

        Args:
            cluster_obj: CLI requested cluster object to be created.

        Returns:
            Instance of the desired cluster manager class.

    """
    cluster_type = cluster_obj.spec.manager.lower()
    cluster_name = cluster_obj.get_name()
    if cluster_type not in SUPPORTED_MANAGERS:
        raise ValueError(f"Cluster type {cluster_type} not supported.")

    args = {}
<<<<<<< HEAD
    cluster_manager_cls: Type[Manager] = Manager
    if cluster_type in K8_MANAGERS:
        cluster_manager_cls = KubernetesManager
        args["config_path"] = cluster_obj.spec.config_path
    elif cluster_type in SLURM_MANAGERS:
        args["config_path"] = cluster_obj.spec.config_path
        slurm_config = SlurmConfig(config_path=args["config_path"])
        interface_type = slurm_config.get_interface(cluster_name)
        if interface_type == SlurmInterfaceEnum.REST.value:
            cluster_manager_cls = SlurmManagerREST
        elif interface_type == SlurmInterfaceEnum.CLI.value:
            cluster_manager_cls = SlurmManagerCLI
        else:
            raise ValueError(f"Unsupported Slurm interface: {interface_type}")
=======

    cluster_manager_cls: Union[type[KubernetesManager], type[RayManager]]

    if cluster_type in K8_MANAGERS:
        cluster_manager_cls = KubernetesManager
        args["config_path"] = cluster_obj.spec.config_path
    elif cluster_type in RAY_MANAGERS:
        cluster_manager_cls = RayManager
        args["ssh_key_path"] = cluster_obj.spec.ssh_key_path
        args["username"] = cluster_obj.spec.username
        args["host"] = cluster_obj.spec.host
    else:
        raise ValueError(f"Cluster type {cluster_type} not supported.")
>>>>>>> cae44359

    # Get the constructor of the class
    constructor = cluster_manager_cls.__init__
    # Get the parameter names of the constructor
    class_params = constructor.__code__.co_varnames[1:constructor.__code__.
                                                    co_argcount]
    # Filter the dictionary keys based on parameter names
    args.update({
        k: v
        for k, v in dict(cluster_obj.metadata).items() if k in class_params
    })
    logger = logging.getLogger(f"[{cluster_name} - {cluster_type} Manager]")
    # Create an instance of the class with the extracted arguments.
    manager = cluster_manager_cls(logger=logger, **args)
    return manager<|MERGE_RESOLUTION|>--- conflicted
+++ resolved
@@ -3,23 +3,15 @@
 This module contains utility functions for the ray cluster manager.
 """
 import logging
-<<<<<<< HEAD
 from typing import Type
 
 from skyflow.cluster_manager.Kubernetes import KubernetesManager
 from skyflow.cluster_manager.manager import Manager
+from skyflow.cluster_manager.ray.ray_manager import RayManager
 from skyflow.cluster_manager.slurm import SlurmManagerCLI, SlurmManagerREST
 from skyflow.cluster_manager.slurm.slurm_utils import (SlurmConfig,
                                                        SlurmInterfaceEnum)
-from skyflow.globals import K8_MANAGERS, SLURM_MANAGERS, SUPPORTED_MANAGERS
-=======
-from typing import Union
-
-from skyflow.cluster_manager.kubernetes.kubernetes_manager import \
-    KubernetesManager
-from skyflow.cluster_manager.manager import K8_MANAGERS, RAY_MANAGERS
-from skyflow.cluster_manager.ray.ray_manager import RayManager
->>>>>>> cae44359
+from skyflow.globals import K8_MANAGERS, RAY_MANAGERS, SLURM_MANAGERS, SUPPORTED_MANAGERS
 from skyflow.templates import Cluster
 
 logging.basicConfig(
@@ -43,7 +35,6 @@
         raise ValueError(f"Cluster type {cluster_type} not supported.")
 
     args = {}
-<<<<<<< HEAD
     cluster_manager_cls: Type[Manager] = Manager
     if cluster_type in K8_MANAGERS:
         cluster_manager_cls = KubernetesManager
@@ -58,21 +49,11 @@
             cluster_manager_cls = SlurmManagerCLI
         else:
             raise ValueError(f"Unsupported Slurm interface: {interface_type}")
-=======
-
-    cluster_manager_cls: Union[type[KubernetesManager], type[RayManager]]
-
-    if cluster_type in K8_MANAGERS:
-        cluster_manager_cls = KubernetesManager
-        args["config_path"] = cluster_obj.spec.config_path
     elif cluster_type in RAY_MANAGERS:
         cluster_manager_cls = RayManager
         args["ssh_key_path"] = cluster_obj.spec.ssh_key_path
         args["username"] = cluster_obj.spec.username
         args["host"] = cluster_obj.spec.host
-    else:
-        raise ValueError(f"Cluster type {cluster_type} not supported.")
->>>>>>> cae44359
 
     # Get the constructor of the class
     constructor = cluster_manager_cls.__init__
