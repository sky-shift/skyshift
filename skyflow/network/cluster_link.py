--- conflicted
+++ resolved
@@ -154,11 +154,7 @@
     expose_service_name = f"{service_name}-{cluster_name}"
     expose_cmd = (f"skupper expose service {service_name}.{namespace} "
                   f"--address {expose_service_name} --context {cluster_name} "
-<<<<<<< HEAD
                   f"--namespace {namespace} ")
-=======
-                  f"--namespace {namespace}")
->>>>>>> 19e50a2192490769fd4006e3de774a5e150abc04
     for port in ports:
         expose_cmd += f"--port {port} --target-port {port} "
     try:
