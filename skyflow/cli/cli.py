# pylint: disable=too-many-lines
"""
Skyflow CLI.
"""
import os
import re
from typing import Dict, List, Tuple, Union

import click
import yaml
from click_aliases import ClickAliasedGroup

from skyflow.cli.cli_utils import (create_cli_object, delete_cli_object,
                                   fetch_job_logs, get_cli_object,
                                   print_cluster_table, print_endpoints_table,
                                   print_filter_table, print_job_table,
                                   print_link_table, print_namespace_table,
                                   print_role_table, print_service_table)
from skyflow.cloud.utils import cloud_cluster_dir
from skyflow.cluster_manager.manager import SUPPORTED_CLUSTER_MANAGERS
from skyflow.templates.cluster_template import Cluster
from skyflow.templates.job_template import RestartPolicyEnum
from skyflow.templates.resource_template import AcceleratorEnum, ResourceEnum
from skyflow.templates.service_template import ServiceType


@click.group()
def cli():
    """Skyflow CLI."""
    return


@click.group(cls=ClickAliasedGroup)
def create():
    """Create an object."""
    return


@click.group(cls=ClickAliasedGroup)
def get():
    """Get an object."""
    return


@click.group(cls=ClickAliasedGroup)
def delete():
    """Delete an object."""
    return


@click.group(cls=ClickAliasedGroup)
def apply():
    """Create an object from a config file."""
    return


@click.group(cls=ClickAliasedGroup)
def logs():
    """Fetch logs for a job."""
    return


cli.add_command(create)
cli.add_command(get)
cli.add_command(delete)
cli.add_command(apply)
cli.add_command(logs)


def validate_input_string(value: str) -> bool:
    """
    Validates if the given key matches the required pattern including
    an optional domain prefix and is less than 253 characters.
    """
    if value.startswith("kubernetes.io/") or value.startswith("k8s.io/"):
        return False
    pattern = re.compile(
        r'^([a-z0-9]([-a-z0-9]*[a-z0-9])?(\.[a-z0-9]([-a-z0-9]*[a-z0-9])?)*/)?[a-z0-9]([-a-z0-9-.]{0,251}[a-z0-9])?$'  # pylint: disable=line-too-long
    )
    return bool(pattern.fullmatch(value))


def validate_value_string(value: str) -> bool:
    """Validates if the given value matches the required pattern and is less than 63 characters."""
    pattern = re.compile(r'^[a-z0-9]([-a-z0-9-.]{0,61}[a-z0-9])?$')
    return bool(pattern.fullmatch(value))


def validate_label_selector(labelselector: List[Tuple[str, str]]) -> bool:
    """Validates label selectors."""
    for key, value in labelselector:
        if not validate_input_string(key) or not validate_value_string(value):
            click.echo(f"Error: Invalid label selector: {key}:{value}",
                       err=True)
            return False
    return True


def cluster_exists(name: str) -> bool:
    """Checks if the given cluster exists in the database."""
    api_response: Cluster = get_cli_object(object_type="cluster", name=name)
    return api_response is not None and api_response.metadata.name == name


def validate_image_format(image: str) -> bool:
    """Validates if the given image matches the Docker image format."""
    pattern = re.compile(
        r'^([a-zA-Z0-9.-]+)?(:[a-zA-Z0-9._-]+)?(/[a-zA-Z0-9._/-]+)?(:[a-zA-Z0-9._-]+|@sha256:[a-fA-F0-9]{64})?$'  # pylint: disable=line-too-long
    )
    return bool(pattern.fullmatch(image))


def validate_resources(resources: Dict[str, float]) -> bool:
    """
    Validates resource specifications.
    """
    valid_resource_types = {item.value for item in ResourceEnum}
    return all(key in valid_resource_types and value >= 0
               for key, value in resources.items())


def validate_accelerator(accelerator: Union[str, None]) -> bool:
    """Validates accelerator specification format and checks if it's a valid type."""
    if accelerator is None:
        return True  # No accelerator specified, considered valid

    valid_accelerator_types = {item.value for item in AcceleratorEnum}
    try:
        acc_type, acc_count_str = accelerator.split(":")
        acc_count = int(acc_count_str)  # Convert count to integer
    except ValueError:
        return False  # Conversion to integer failed or split failed, invalid format

    if acc_type not in valid_accelerator_types or acc_count < 0:
        return False  # Invalid accelerator type or negative count

    return True


def validate_restart_policy(policy: str) -> bool:
    """Validates if the given restart policy is supported."""
    return RestartPolicyEnum.has_value(policy)


# Apply as CLI
@click.command(name="apply")
@click.option("--file",
              "-f",
              required=True,
              help="Path to config file (YAML).")
def apply_config(file: str):
    """Converts a config file to a Skyflow object."""
    if file is None:
        raise Exception("File must be specified.")

    absolute_config_path = os.path.abspath(os.path.expanduser(file))
    if not os.path.exists(absolute_config_path):
        raise Exception(f"File {absolute_config_path} does not exist.")

    with open(os.path.expanduser(absolute_config_path), "r") as config_file:
        config_dict = yaml.safe_load(config_file)

    create_cli_object(config_dict)


cli.add_command(apply_config)


# ==============================================================================
# Cluster API as CLI
@create.command(name="cluster", aliases=["clusters"])
@click.argument('name', required=True)
@click.option('--manager',
              default='k8',
              show_default=True,
              required=True,
              help='Cluster manager type (e.g. k8, slurm).')
@click.option('--cpus',
              default=None,
              type=str,
              required=False,
              help='Number of vCPUs per node (e.g. 1, 1+).')
<<<<<<< HEAD
@click.option(
    '--memory',
    default=None,
    type=str,
    required=False,
    help='Amount of memory each instance must have in GB. (e.g. 32, 32+).')
@click.option('--disk_size',
              default=None,
              type=int,
              required=False,
              help='OS disk size in GBs')
@click.option('--accelerators',
              default=None,
              type=str,
              required=False,
              help='Type and number of GPU accelerators to use')
@click.option('--ports',
              default=[],
              type=str,
              multiple=True,
              required=False,
              help='Ports to open on the cluster')
@click.option('--num_nodes',
              default=1,
              show_default=True,
              required=False,
              help='Number of SkyPilot nodes to allocate to the cluster')
@click.option(
    '--cloud',
=======
@click.option(
    '--memory',
    default=None,
    type=str,
    required=False,
    help='Amount of memory each instance must have in GB. (e.g. 32, 32+).')
@click.option('--disk_size',
              default=None,
              type=int,
              required=False,
              help='OS disk size in GBs')
@click.option('--accelerators',
              default=None,
              type=str,
              required=False,
              help='Type and number of GPU accelerators to use')
@click.option('--ports',
              default=[],
              type=str,
              multiple=True,
              required=False,
              help='Ports to open on the cluster')
@click.option('--num_nodes',
              default=1,
              show_default=True,
              required=False,
              help='Number of SkyPilot nodes to allocate to the cluster')
@click.option(
    '--cloud',
    default=None,
    show_default=True,
    required=False,
)
@click.option(
    '--region',
>>>>>>> 6dfef513
    default=None,
    show_default=True,
    required=False,
)
@click.option(
<<<<<<< HEAD
    '--region',
    default=None,
    show_default=True,
    required=False,
)
@click.option(
=======
>>>>>>> 6dfef513
    '--attached',
    is_flag=True,
    help=
    'True if cluster is already created and needs to be attached to Skyflow.')
def create_cluster(  # pylint: disable=too-many-arguments
        name: str, manager: str, cpus: str, memory: str, disk_size: int,
        accelerators: str, ports: List[str], num_nodes: int, cloud: str,
        region: str, attached: bool):
    """Attaches a new cluster."""
    if manager not in SUPPORTED_CLUSTER_MANAGERS:
        click.echo(f"Unsupported manager_type: {manager}")
        raise click.BadParameter(f"Unsupported manager_type: {manager}")

    if not validate_input_string(name):
        click.echo("Error: Name format is invalid.", err=True)
        raise click.BadParameter("Name format is invalid.")

    if ports:
        ports = list(ports)

    cluster_dictionary = {
        "kind": "Cluster",
        "metadata": {
            "name": name,
        },
        "spec": {
            "manager":
            manager,
            "cloud":
            cloud,
            "region":
            region,
            "cpus":
            cpus,
            "memory":
            memory,
            "disk_size":
            disk_size,
            "accelerators":
            accelerators,
            "ports":
            ports,
            'num_nodes':
            num_nodes,
            'attached':
            attached,
            'config_path':
            "~/.kube/config" if attached else
            f"{cloud_cluster_dir(name)}/kube_config_rke_cluster.yml",
        },
    }
    create_cli_object(cluster_dictionary)


@get.command(name="cluster", aliases=["clusters"])
@click.argument("name", required=False, default=None)
@click.option("--watch",
              "-w",
              default=False,
              is_flag=True,
              help="Performs a watch.")
def get_clusters(name: str, watch: bool):
    """Gets a cluster (or clusters if None is specified)."""

    api_response = get_cli_object(object_type="cluster",
                                  name=name,
                                  watch=watch)
    print_cluster_table(api_response)


@delete.command(name="cluster", aliases=["clusters"])
@click.argument("name", required=True)
def delete_cluster(name):
    """Removes/detaches a cluster from Sky Manager."""
    delete_cli_object(object_type="cluster", name=name)


# ==============================================================================
# Job API as CLI
@create.command(name="job", aliases=["jobs"])
@click.argument("name", required=True)
@click.option(
    "--namespace",
    type=str,
    default="default",
    help="Namespace corresponding to job's location.",
)
@click.option(
    "--labels",
    "-l",
    type=(str, str),
    multiple=True,
    default=[],
    help="Key-value pairs for job labels",
)
@click.option(
    "--image",
    type=str,
    default="gcr.io/sky-burst/skyburst:latest",
    help="Image to run the job in (any docker registry image).",
)
@click.option(
    "--envs",
    "-e",
    type=(str, str),
    multiple=True,
    default=[],
    help="Pass in environment variables to the job.",
)
@click.option("--cpus", type=float, default=1, help="Number of CPUs per task.")
@click.option(
    "--gpus",
    type=int,
    default=0,
    help=
    "Number of GPUs per task. Note that these GPUs can be any type of GPU.",
)
@click.option(
    "--accelerators",
    "-a",
    type=str,
    default=None,
    help="Type of accelerator resource to use (e.g. T4:1, V100:2)",
)
@click.option("--memory",
              type=float,
              default=0,
              help="Total memory (RAM) per task in MB.")
@click.option("--run", type=str, default="", help="Run command for the job.")
@click.option("--replicas",
              type=int,
              default=1,
              help="Number of replicas to run job.")
@click.option("--restart_policy",
              type=str,
              default="Always",
              help="Restart policy for job tasks.")
def create_job(
    name,
    namespace,
    labels,
    image,
    envs,
    cpus,
    gpus,
    accelerators,
    memory,
    run,
    replicas,
    restart_policy,
):  # pylint: disable=too-many-arguments
    """Adds a new job."""
    # Validate inputs
    if not validate_input_string(name):
        raise click.BadParameter("Invalid namespace format.")

    if not validate_input_string(namespace):
        raise click.BadParameter("Invalid namespace format.")

    if not validate_label_selector(labels):
        raise click.BadParameter("Invalid label selector format.")

    if not validate_image_format(image):
        raise click.BadParameter("Invalid image format.")

    if not validate_restart_policy(restart_policy):
        raise click.BadParameter("Invalid restart policy.")

    resource_dict = {
        ResourceEnum.CPU.value: cpus,
        ResourceEnum.GPU.value: gpus,
        ResourceEnum.MEMORY.value: memory
    }
    if not validate_resources(resource_dict):
        raise click.BadParameter("Invalid resource format.")

    if not validate_accelerator(accelerators):
        raise click.BadParameter("Invalid accelerator format.")

    labels = dict(labels)
    envs = dict(envs)

    job_dictionary = {
        "kind": "Job",
        "metadata": {
            "name": name,
            "namespace": namespace,
            "labels": labels,
        },
        "spec": {
            "image": image,
            "envs": envs,
            "resources": resource_dict,
            "run": run,
            "replicas": replicas,
            "restart_policy": restart_policy,
        },
    }
    create_cli_object(job_dictionary)


@get.command(name="job", aliases=["jobs"])
@click.argument("name", default=None, required=False)
@click.option(
    "--namespace",
    type=str,
    default="default",
    help="Namespace corresponding to job's location.",
)
@click.option("--watch", default=False, is_flag=True, help="Performs a watch.")
def get_job(name: str, namespace: str, watch: bool):
    """Fetches a job."""
    api_response = get_cli_object(object_type="job",
                                  name=name,
                                  namespace=namespace,
                                  watch=watch)
    print_job_table(api_response)


@click.command(name="logs")
@click.argument("name", default=None, required=False)
@click.option(
    "--namespace",
    type=str,
    default="default",
    help="Namespace corresponding to job's namespace.",
)
def job_logs(name: str, namespace: str):
    """Fetches a job's logs."""
    fetch_job_logs(name=name, namespace=namespace)


cli.add_command(job_logs)


@delete.command(name="job", aliases=["jobs"])
@click.argument("name", required=True)
@click.option(
    "--namespace",
    type=str,
    default="default",
    help="Namespace corresponding to job's location.",
)
def delete_job(name: str, namespace: str):
    """Deletes a job."""
    delete_cli_object(object_type="job", name=name, namespace=namespace)


# ==============================================================================
# Namespace API as CLI
@create.command(name="namespace", aliases=["namespaces"])
@click.argument("name", required=True)
def create_namespace(name: str):
    """Creates a new namespace."""
    # Validate the namespace name
    if not validate_input_string(name):
        raise click.BadParameter(f"The namespace name '{name}' is invalid.")

    namespace_dictionary = {
        "kind": "Namespace",
        "metadata": {
            "name": name,
        },
    }
    create_cli_object(namespace_dictionary)


@get.command(name="namespace", aliases=["namespaces"])
@click.argument("name", required=False, default=None)
@click.option("--watch", default=False, is_flag=True, help="Performs a watch.")
def get_namespace(name: str, watch: bool):
    """Gets all namespaces."""
    api_response = get_cli_object(object_type="namespace",
                                  name=name,
                                  watch=watch)
    print_namespace_table(api_response)


@delete.command(name="namespace", aliases=["namespaces"])
@click.argument("name", required=True)
def delete_namespace(name: str):
    """Removes/detaches a cluster from Sky Manager."""
    delete_cli_object(object_type="namespace", name=name)


# ==============================================================================
# FilterPolicy API as CLI
@create.command(name="filterPolicy",
                aliases=["filterPolicies", "filterpolicy", "filterpolicies"])
@click.argument("name", required=True)
@click.option(
    "--namespace",
    type=str,
    default="default",
    help="Namespace corresponding to policy's location.",
)
@click.option(
    "--labelSelector",
    "-l",
    type=(str, str),
    multiple=True,
    default=[],
    help="Key-value pairs for selecting over labels.",
)
@click.option(
    "--includeCluster",
    "-i",
    type=str,
    multiple=True,
    default=[],
    help="Clusters to include in scheduling..",
)
@click.option(
    "--excludeCluster",
    "-e",
    type=str,
    multiple=True,
    default=[],
    help="Clusters to exclude in scheduling..",
)
def create_filter_policy(name: str, namespace: str,
                         labelselector: List[Tuple[str, str]],
                         includecluster: List[str], excludecluster: List[str]):
    """Adds a new filter policy."""
    # Validate name and namespace
    if not validate_input_string(name) or not validate_input_string(namespace):
        click.echo("Error: Name or namespace format is invalid.", err=True)
        raise click.BadParameter("Name or namespace format is invalid.")

    # Validate label selectors
    if not validate_label_selector(labelselector):
        click.echo("Error: Label selector format is invalid.", err=True)
        raise click.BadParameter("Label selector format is invalid.")

    # Check if any input cluster is also an output cluster and viceversa
    if any(cluster in includecluster for cluster in excludecluster):
        click.echo("Error: Clusters cannot be both included and excluded.",
                   err=True)
        raise click.BadParameter(
            "Clusters cannot be both included and excluded.")

    # Check if clusters exist
    for cluster_name in set(includecluster + excludecluster):
        if not cluster_exists(cluster_name):
            click.echo(f"Error: Cluster '{cluster_name}' does not exist.",
                       err=True)
            raise click.BadParameter(
                f"Error: Cluster '{cluster_name}' does not exist.")

    labels = dict(labelselector)
    obj_dictionary = {
        "kind": "FilterPolicy",
        "metadata": {
            "name": name,
            "namespace": namespace,
        },
        "spec": {
            "clusterFilter": {
                "include": includecluster,
                "exclude": excludecluster,
            },
            "labelsSelector": labels,
        },
    }
    create_cli_object(obj_dictionary)


@get.command(name="filterPolicy",
             aliases=["filterPolicies", "filterpolicy", "filterpolicies"])
@click.argument("name", required=False, default=None)
@click.option(
    "--namespace",
    type=str,
    default="default",
    help="Namespace corresponding to policy's location.",
)
@click.option("--watch", default=False, is_flag=True, help="Performs a watch.")
def get_filter_policy(name: str, namespace: str, watch: bool):
    """Fetches a job."""
    if not validate_input_string(namespace):
        click.echo("Error: Name or namespace format is invalid.", err=True)
        raise click.BadParameter("Name or namespace format is invalid.")

    api_response = get_cli_object(object_type="filterpolicy",
                                  name=name,
                                  namespace=namespace,
                                  watch=watch)
    print_filter_table(api_response)


@delete.command(name="filterPolicy",
                aliases=["filterPolicies", "filterpolicy", "filterpolicies"])
@click.argument("name", required=True)
@click.option(
    "--namespace",
    type=str,
    default="default",
    help="Namespace corresponding to policy's location.",
)
def delete_filter_policy(name: str, namespace: str):
    """Deletes a job."""
    if not validate_input_string(name) or not validate_input_string(namespace):
        click.echo("Error: Name or namespace format is invalid.", err=True)
        raise click.BadParameter("Name or namespace format is invalid.")

    delete_cli_object(object_type="filterpolicy",
                      name=name,
                      namespace=namespace)


# ==============================================================================
# Link CLI
@create.command(name="link", aliases=["links"])
@click.argument("name", required=True)
@click.option("--source", "-s", required=True, help="Source cluster name")
@click.option("--target", "-t", required=True, help="Target cluster name")
def create_link(name: str, source: str, target: str):
    """Creates a new link between two clusters."""

    if not validate_input_string(name):
        raise click.BadParameter(f"Link name {name} is invalid.")

    if not validate_input_string(source):
        raise click.BadParameter(f"Source cluster {source} is invalid.")
    if not validate_input_string(target):
        raise click.BadParameter(f"Target cluster {target} is invalid.")

    if source == target:
        raise click.BadParameter(
            "Source and target clusters cannot be the same.")

    if not cluster_exists(source):
        raise click.BadParameter(f"Source cluster '{source}' does not exist.")
    if not cluster_exists(target):
        raise click.BadParameter(f"Target cluster '{target}' does not exist.")

    obj_dict = {
        "kind": "Link",
        "metadata": {
            "name": name,
        },
        "spec": {
            "source_cluster": source,
            "target_cluster": target,
        },
    }
    create_cli_object(obj_dict)


@get.command(name="link", aliases=["links"])
@click.argument("name", required=False, default=None)
@click.option("--watch",
              "-w",
              default=False,
              is_flag=True,
              help="Performs a watch.")
def get_links(name: str, watch: bool):
    """Gets link (or links if None is specified)."""
    api_response = get_cli_object(object_type="link", name=name, watch=watch)
    print_link_table(api_response)


@delete.command(name="link", aliases=["links"])
@click.argument("name", required=True)
def delete_link(name: str):
    """Removes/detaches a cluster from Sky Manager."""
    delete_cli_object(object_type="link", name=name)


# ==============================================================================
# Service API as CLI
@create.command(name="service", aliases=["services", "svc"])
@click.argument("name", required=True)
@click.option(
    "--namespace",
    type=str,
    default="default",
    help="Namespace corresponding to service's location.",
)
@click.option("--service_type",
              "-t",
              type=str,
              default="ClusterIP",
              help="Type of service.")
@click.option("--selector",
              "-s",
              type=(str, str),
              default=None,
              help="Label selectors.")
@click.option(
    "--ports",
    "-p",
    type=(int, int),
    multiple=True,
    default=[],
    help=
    "Port pairs for service (<port>:<containerPort/targetPort>). Defaults to TCP connection.",
)
@click.option("--cluster",
              "-c",
              type=str,
              default="auto",
              help="Cluster to expose service on.")
def create_service(
    name: str,
    namespace: str,
    service_type: str,
    selector: List[Tuple[str, str]],
    ports: List[Tuple[int, int]],
    cluster: str,
):  # pylint: disable=too-many-arguments
    """Creates a new service."""
    # Validate service name and namespace
    if not validate_input_string(name):
        raise click.BadParameter(f"Service name {name} is invalid.")
    if not validate_input_string(namespace):
        raise click.BadParameter(f"Namespace {namespace} is invalid.")

    # Validate service type
    if not ServiceType.has_value(service_type):
        raise click.BadParameter(
            f"Service type '{service_type}' is not supported.")

    if isinstance(selector, tuple):
        selector = [selector]
    elif selector is None:
        selector = []

    # Validate selector
    if not all(
            validate_input_string(k) and validate_input_string(v)
            for k, v in selector):
        raise click.BadParameter(f"Selector {selector} is invalid.")

    # Validate ports
    for port, target_port in ports:
        if not 0 < port <= 65535:
            raise click.BadParameter(f"Port {port} is out of valid range.")
        if not 0 < target_port <= 65535:
            raise click.BadParameter(
                f"Target port {target_port} is out of valid range.")

    # @TODO(mluo|acuadron): Implement auto
    # Validate cluster
    if cluster != "auto" and not cluster_exists(cluster):
        raise click.BadParameter(f"Cluster '{cluster}' does not exist.")

    ports_list = [{
        "port": port,
        "target_port": target_port,
        "protocol": "TCP"
    } for port, target_port in ports]

    selector_dict = {s[0]: s[1] for s in selector} if selector else {}

    service_dictionary = {
        "kind": "Service",
        "metadata": {
            "name": name,
            "namespace": namespace,
        },
        "spec": {
            "type": service_type,
            "selector": selector_dict,
            "ports": ports_list,
            "primary_cluster": cluster,
        },
    }
    create_cli_object(service_dictionary)


@get.command(name="service", aliases=["services", "svc"])
@click.argument("name", required=False, default=None)
@click.option(
    "--namespace",
    type=str,
    default="default",
    help="Namespace corresponding to service`s locaton.",
)
@click.option("--watch", default=False, is_flag=True, help="Performs a watch.")
def get_service(name: str, namespace: str, watch: bool):
    """Gets all services or fetches a specific service."""
    api_response = get_cli_object(object_type="service",
                                  name=name,
                                  namespace=namespace,
                                  watch=watch)
    print_service_table(api_response)


@delete.command(name="service", aliases=["services", "svc"])
@click.argument("name", required=True)
@click.option(
    "--namespace",
    type=str,
    default="default",
    help="Namespace corresponding to service`s locaton.",
)
def delete_service(name: str, namespace: str):
    """Removes/detaches a cluster from Sky Manager."""
    delete_cli_object(object_type="service", namespace=namespace, name=name)


# ==============================================================================
# Endpoints API as CLI
@create.command(name="endpoints", aliases=["endpoint", "edp", "edps"])
@click.argument("name", required=True)
@click.option("--namespace",
              type=str,
              default="default",
              help="Namespace for the endpoints.")
@click.option("--num_endpoints", type=int, help="Number of endpoints.")
@click.option("--exposed",
              is_flag=True,
              default=False,
              help="Whether the endpoints are exposed to the cluster.")
@click.option("--primary_cluster",
              type=str,
              default="auto",
              help="Primary cluster where the endpoints are exposed.")
@click.option("--selector",
              multiple=True,
              type=(str, str),
              help="Selector key-value pairs.")
def create_endpoints(  # pylint: disable=too-many-arguments
        name, namespace, num_endpoints, exposed, primary_cluster, selector):
    """Creates a new set of endpoints."""
    # Validate inputs
    if not validate_input_string(name):
        raise click.BadParameter(f"Invalid name {name} for endpoints.")

    if not validate_input_string(namespace):
        raise click.BadParameter(f"Invalid namespace name: {namespace}.")

    if num_endpoints is not None and num_endpoints < 0:
        raise click.BadParameter("Number of endpoints must be non-negative.")

    if exposed and not primary_cluster:
        raise click.BadParameter(
            "Exposed endpoints must specify a primary cluster.")

    if primary_cluster != "auto" and not cluster_exists(primary_cluster):
        raise click.BadParameter(
            f"Invalid primary cluster name: {primary_cluster}")

    selector_dict = dict(selector) if selector else {}

    # Construct the endpoints object
    endpoints_object = {
        "kind": "Endpoints",
        "metadata": {
            "name": name,
            "namespace": namespace,
        },
        "spec": {
            "selector": selector_dict,
            "endpoints": {
                primary_cluster: {
                    "num_endpoints":
                    num_endpoints if num_endpoints is not None else 0,
                    "exposed_to_cluster":
                    exposed
                }
            } if primary_cluster else {},
            "primary_cluster": primary_cluster
        }
    }

    create_cli_object(endpoints_object)


@get.command(name="endpoints", aliases=["endpoint", "edp", "edps"])
@click.argument("name", required=False, default=None)
@click.option(
    "--namespace",
    type=str,
    default="default",
    help="Namespace corresponding to service`s locaton.",
)
@click.option("--watch", default=False, is_flag=True, help="Performs a watch.")
def get_endpoints(name: str, namespace: str, watch: bool):
    """Gets all services or fetches a specific service."""
    api_response = get_cli_object(object_type="endpoints",
                                  name=name,
                                  namespace=namespace,
                                  watch=watch)
    print_endpoints_table(api_response)


@delete.command(name="endpoints", aliases=["endpoint", "edp", "edps"])
@click.argument("name", required=True)
@click.option(
    "--namespace",
    type=str,
    default="default",
    help="Namespace corresponding to service`s locaton.",
)
def delete_endpoints(name: str, namespace: str):
    """Removes/detaches a cluster from Sky Manager."""
    delete_cli_object(object_type="endpoints", namespace=namespace, name=name)


# ==============================================================================
# Role API as CLI


@create.command(name="role", aliases=["roles"])
@click.argument("name", required=True)
@click.option("--action",
              "-a",
              type=str,
              multiple=True,
              default=[],
              help="Actions for the role.")
@click.option("--resource",
              "-r",
              type=str,
              multiple=True,
              default=[],
              help="Resources for the role.")
@click.option("--namespace",
              "-n",
              type=str,
              multiple=True,
              default=[],
              help="Namespaces for the role.")
@click.option("--users",
              "-u",
              type=str,
              multiple=True,
              default=[],
              help="Users for the role.")
def create_role(name: str, action: List[str], resource: List[str],
                namespace: List[str], users: List[str]):
    """Create a new role."""

    if not validate_input_string(name):
        raise click.BadParameter(f"Name format is invalid: {name}")

    # Construct the endpoints object
    role_object = {
        "kind": "Role",
        "metadata": {
            "name": name,
            "namespaces": namespace,
        },
        "rules": [{
            "name": name,
            "resources": resource,
            "actions": action,
        }],
        "users": users,
    }
    create_cli_object(role_object)


@get.command(name="role", aliases=["roles"])
@click.argument("name", required=False, default=None)
@click.option("--watch",
              "-w",
              default=False,
              is_flag=True,
              help="Performs a watch.")
def get_roles(name: str, watch: bool):
    """Gets a role (or all roles if None is specified)."""
    if name and not validate_input_string(name):
        raise click.BadParameter(f"Name format is invalid: {name}")

    api_response = get_cli_object(object_type="role", name=name, watch=watch)
    print_role_table(api_response)


@delete.command(name="role", aliases=["roles"])
@click.argument("name", required=True)
def delete_role(name):
    """Removes a role."""
    if not validate_input_string(name):
        raise click.BadParameter(f"Name format is invalid: {name}")
    delete_cli_object(object_type="role", name=name)<|MERGE_RESOLUTION|>--- conflicted
+++ resolved
@@ -180,7 +180,6 @@
               type=str,
               required=False,
               help='Number of vCPUs per node (e.g. 1, 1+).')
-<<<<<<< HEAD
 @click.option(
     '--memory',
     default=None,
@@ -210,57 +209,17 @@
               help='Number of SkyPilot nodes to allocate to the cluster')
 @click.option(
     '--cloud',
-=======
-@click.option(
-    '--memory',
-    default=None,
-    type=str,
-    required=False,
-    help='Amount of memory each instance must have in GB. (e.g. 32, 32+).')
-@click.option('--disk_size',
-              default=None,
-              type=int,
-              required=False,
-              help='OS disk size in GBs')
-@click.option('--accelerators',
-              default=None,
-              type=str,
-              required=False,
-              help='Type and number of GPU accelerators to use')
-@click.option('--ports',
-              default=[],
-              type=str,
-              multiple=True,
-              required=False,
-              help='Ports to open on the cluster')
-@click.option('--num_nodes',
-              default=1,
-              show_default=True,
-              required=False,
-              help='Number of SkyPilot nodes to allocate to the cluster')
-@click.option(
-    '--cloud',
     default=None,
     show_default=True,
     required=False,
 )
 @click.option(
-    '--region',
->>>>>>> 6dfef513
-    default=None,
-    show_default=True,
-    required=False,
-)
-@click.option(
-<<<<<<< HEAD
     '--region',
     default=None,
     show_default=True,
     required=False,
 )
 @click.option(
-=======
->>>>>>> 6dfef513
     '--attached',
     is_flag=True,
     help=
