--- conflicted
+++ resolved
@@ -177,7 +177,6 @@
 )
 def create_cluster(name: str, manager: str):
     """Attaches a new cluster."""
-<<<<<<< HEAD
     if manager not in SUPPORTED_CLUSTER_MANAGERS:
         click.echo(f"Unsupported manager_type: {manager}")
         raise click.BadParameter(f"Unsupported manager_type: {manager}")
@@ -185,8 +184,6 @@
     if not validate_input_string(name):
         click.echo("Error: Name format is invalid.", err=True)
         raise click.BadParameter("Name format is invalid.")
-=======
->>>>>>> 19e50a2192490769fd4006e3de774a5e150abc04
 
     cluster_dictionary = {
         "kind": "Cluster",
