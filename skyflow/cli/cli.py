# pylint: disable=too-many-lines
"""
Skyflow CLI.
"""
import json
import os
import re
from inspect import signature
from typing import Dict, List, Tuple, Union
from urllib.parse import quote

import click
import yaml
from click_aliases import ClickAliasedGroup
from colorama import Fore, Style
from halo import Halo


def halo_spinner(text):
    """
    Decorator to handle Halo spinner initialization, start, and stop.
    """

    def decorator(func):
        sig = signature(func)
        params = sig.parameters

        def wrapper(*args, **kwargs):
            spinner = Halo(text=f'{text}\n', spinner='dots', color='cyan')
            spinner.start()
            try:
                if 'spinner' in params:
                    result = func(*args, spinner=spinner, **kwargs)
                else:
                    result = func(*args, **kwargs)
                spinner.succeed(f"{text} completed successfully.")
                return result
            except Exception:  # pylint: disable=broad-except
                spinner.fail(f"{text} failed.")
                raise

        return wrapper

    return decorator


@click.group()
def cli():
    """Skyflow CLI."""
    return


@click.group(cls=ClickAliasedGroup)
def create():
    """Create an object."""
    return


@click.group(cls=ClickAliasedGroup)
def get():
    """Get an object."""
    return


@click.group(cls=ClickAliasedGroup)
def delete():
    """Delete an object."""
    return


@click.group(cls=ClickAliasedGroup)
def apply():
    """Create an object from a config file."""
    return


@click.group(cls=ClickAliasedGroup)
def logs():
    """Fetch logs for a job."""
    return


@click.group(cls=ClickAliasedGroup)
def config():
    """Fetch logs for a job."""
    return


cli.add_command(create)
cli.add_command(get)
cli.add_command(delete)
cli.add_command(apply)
cli.add_command(logs)
cli.add_command(config)


def validate_input_string(value: str) -> bool:
    """
    Validates if the given key matches the required pattern including
    an optional domain prefix and is less than 253 characters.
    """
    if value.startswith("kubernetes.io/") or value.startswith("k8s.io/"):
        return False
    pattern = re.compile(
        r'^([a-z0-9]([-a-z0-9]*[a-z0-9])?(\.[a-z0-9]([-a-z0-9]*[a-z0-9])?)*/)?[a-z0-9]([-a-z0-9-.]{0,251}[a-z0-9])?$'  # pylint: disable=line-too-long
    )
    return bool(pattern.fullmatch(value))


def validate_value_string(value: str) -> bool:
    """Validates if the given value matches the required pattern and is less than 63 characters."""
    pattern = re.compile(r'^[a-z0-9]([-a-z0-9-.]{0,61}[a-z0-9])?$')
    return bool(pattern.fullmatch(value))


def validate_labels(labels: List[Tuple[str, str]]) -> bool:
    """Validates list of labels."""
    for key, value in labels:
        if not validate_input_string(key) or not validate_value_string(value):
            click.echo(f"Error: Invalid label: {key}:{value}", err=True)
            return False
    return True


def cluster_exists(name: str) -> bool:
    """Checks if the given cluster exists in the database."""
    from skyflow.cli.cli_utils import \
        get_cli_object  # pylint: disable=import-outside-toplevel
    api_response = get_cli_object(object_type="cluster", name=name)
    return api_response is not None and api_response.metadata.name == name


def validate_image_format(image: str) -> bool:
    """Validates if the given image matches the Docker image format."""
    pattern = re.compile(
        r'^([a-zA-Z0-9.-]+)?(:[a-zA-Z0-9._-]+)?(/[a-zA-Z0-9._/-]+)?(:[a-zA-Z0-9._-]+|@sha256:[a-fA-F0-9]{64})?$'  # pylint: disable=line-too-long
    )
    return bool(pattern.fullmatch(image))


def validate_resources(resources: Dict[str, float]) -> bool:
    """
    Validates resource specifications.
    """
    from skyflow.templates.resource_template import \
        ResourceEnum  # pylint: disable=import-outside-toplevel
    valid_resource_types = {item.value for item in ResourceEnum}
    return all(key in valid_resource_types and value >= 0
               for key, value in resources.items())


def validate_accelerator(accelerator: Union[str, None]) -> bool:
    """Validates accelerator specification format and checks if it's a valid type."""
    from skyflow.templates.job_template import \
        AcceleratorEnum  # pylint: disable=import-outside-toplevel
    if accelerator is None:
        return True  # No accelerator specified, considered valid

    valid_accelerator_types = {item.value for item in AcceleratorEnum}
    try:
        acc_type, acc_count_str = accelerator.split(":")
        acc_count = int(acc_count_str)  # Convert count to integer
    except ValueError:
        return False  # Conversion to integer failed or split failed, invalid format

    if acc_type not in valid_accelerator_types or acc_count < 0:
        return False  # Invalid accelerator type or negative count

    return True


def validate_restart_policy(policy: str) -> bool:
    """Validates if the given restart policy is supported."""
    from skyflow.templates.job_template import \
        RestartPolicyEnum  # pylint: disable=import-outside-toplevel
    return RestartPolicyEnum.has_value(policy)


# Apply as CLI
@click.command(name="apply")
@click.option("--file",
              "-f",
              required=True,
              help="Path to config file (YAML).")
@halo_spinner("Applying configuration")
def apply_config(file: str, spinner):
    """Converts a config file to a Skyflow object."""
    from skyflow.cli.cli_utils import \
        create_cli_object  # pylint: disable=import-outside-toplevel

    if file is None:
        spinner.fail("File must be specified.")
        raise Exception("File must be specified.")

    absolute_config_path = os.path.abspath(os.path.expanduser(file))
    if not os.path.exists(absolute_config_path):
        spinner.fail(f"File {absolute_config_path} does not exist.")
        raise Exception(f"File {absolute_config_path} does not exist.")

    with open(os.path.expanduser(absolute_config_path), "r") as config_file:
        config_dict = yaml.safe_load(config_file)

    create_cli_object(config_dict)


cli.add_command(apply_config)


# ==============================================================================
# Cluster API as CLI
@create.command(name="cluster", aliases=["clusters"])
@click.argument('name', required=True)
@click.option(
    "--labels",
    "-l",
    type=(str, str),
    multiple=True,
    default=[],
    help="Key-value pairs for cluster labels",
)
@click.option('--manager',
              default='k8',
              show_default=True,
              required=True,
              help='Cluster manager type (e.g. k8, slurm).')
@click.option('--cpus',
              default=None,
              type=str,
              required=False,
              help='Number of vCPUs per node (e.g. 1, 1+).')
@click.option(
    '--memory',
    default=None,
    type=str,
    required=False,
    help='Amount of memory each instance must have in GB. (e.g. 32, 32+).')
@click.option('--disk_size',
              default=None,
              type=int,
              required=False,
              help='OS disk size in GBs')
@click.option('--accelerators',
              default=None,
              type=str,
              required=False,
              help='Type and number of GPU accelerators to use')
@click.option('--ports',
              default=[],
              type=str,
              multiple=True,
              required=False,
              help='Ports to open on the cluster')
@click.option('--num_nodes',
              default=1,
              show_default=True,
              required=False,
              help='Number of SkyPilot nodes to allocate to the cluster')
@click.option(
    '--cloud',
    default=None,
    show_default=True,
    required=False,
)
@click.option(
    '--region',
    default=None,
    show_default=True,
    required=False,
)
@click.option('--provision',
              is_flag=True,
              help='True if cluster needs to be provisioned on the cloud.')
<<<<<<< HEAD
def create_cluster(  # pylint: disable=too-many-arguments
        name: str, labels: List[Tuple[str, str]], manager: str, cpus: str,
        memory: str, disk_size: int, accelerators: str, ports: List[str],
        num_nodes: int, cloud: str, region: str, provision: bool):
=======
@halo_spinner("Creating cluster")
def create_cluster(  # pylint: disable=too-many-arguments, too-many-locals
        name: str, manager: str, cpus: str, memory: str, disk_size: int,
        accelerators: str, ports: List[str], num_nodes: int, cloud: str,
        region: str, provision: bool, spinner):
>>>>>>> 90292d21
    """Attaches a new cluster."""
    from skyflow import utils  # pylint: disable=import-outside-toplevel
    from skyflow.cli.cli_utils import \
        create_cli_object  # pylint: disable=import-outside-toplevel
    from skyflow.cloud.utils import \
        cloud_cluster_dir  # pylint: disable=import-outside-toplevel
    from skyflow.cluster_manager.manager import \
        SUPPORTED_CLUSTER_MANAGERS  # pylint: disable=import-outside-toplevel

    if manager not in SUPPORTED_CLUSTER_MANAGERS:
        spinner.fail(f"Unsupported manager_type: {manager}")
        raise click.BadParameter(f"Unsupported manager_type: {manager}")

    name = utils.sanitize_cluster_name(name)
    if not validate_input_string(name):
        spinner.fail("Error: Name format is invalid.")
        raise click.BadParameter("Name format is invalid.")

    if not validate_labels(labels):
        raise click.BadParameter("Invalid label format.")

    if ports:
        ports = list(ports)

    labels_dict = dict(labels)

    cluster_dictionary = {
        "kind": "Cluster",
        "metadata": {
            "name": name,
            "labels": labels_dict,
        },
        "spec": {
            "manager":
            manager,
            "cloud":
            cloud,
            "region":
            region,
            "cpus":
            cpus,
            "memory":
            memory,
            "disk_size":
            disk_size,
            "accelerators":
            accelerators,
            "ports":
            ports,
            'num_nodes':
            num_nodes,
            'provision':
            provision,
            'config_path':
            "~/.kube/config" if not provision else
            f"{cloud_cluster_dir(name)}/kube_config_rke_cluster.yml",
        },
    }
    create_cli_object(cluster_dictionary)


@get.command(name="cluster", aliases=["clusters"])
@click.argument("name", required=False, default=None)
@click.option("--watch",
              "-w",
              default=False,
              is_flag=True,
              help="Performs a watch.")
@halo_spinner("Fetching clusters")
def get_clusters(name: str, watch: bool):
    """Gets a cluster (or clusters if None is specified)."""
    from skyflow.cli.cli_utils import (  # pylint: disable=import-outside-toplevel
        get_cli_object, print_table)

    api_response = get_cli_object(object_type="cluster",
                                  name=name,
                                  watch=watch)
    print_table('cluster', api_response)


@delete.command(name="cluster", aliases=["clusters"])
@click.argument("name", required=True)
@halo_spinner("Deleting cluster")
def delete_cluster(name: str):
    """Removes/detaches a cluster from Sky Manager."""
    from skyflow.cli.cli_utils import \
        delete_cli_object  # pylint: disable=import-outside-toplevel

    delete_cli_object(object_type="cluster", name=name)


# ==============================================================================
# Job API as CLI
@create.command(name="job", aliases=["jobs"])
@click.argument("name", required=True)
@click.option(
    "--namespace",
    type=str,
    default="default",
    show_default=True,
    help="Namespace corresponding to job's location.",
)
@click.option(
    "--labels",
    "-l",
    type=(str, str),
    multiple=True,
    default=[],
    help="Key-value pairs for job labels",
)
@click.option(
    "--image",
    type=str,
    default="ubuntu:latest",
    show_default=True,
    help="Image to run the job in (any docker registry image).",
)
@click.option(
    "--envs",
    "-e",
    type=(str, str),
    multiple=True,
    default=[],
    help="Pass in environment variables to the job.",
)
@click.option("--cpus", type=float, default=1, help="Number of CPUs per task.")
@click.option(
    "--gpus",
    type=int,
    default=0,
    show_default=True,
    help=
    "Number of GPUs per task. Note that these GPUs can be any type of GPU.",
)
@click.option(
    "--accelerators",
    "-a",
    type=str,
    default=None,
    show_default=True,
    help="Type of accelerator resource to use (e.g. T4:1, V100:2)",
)
@click.option("--memory",
              type=float,
              default=0,
              show_default=True,
              help="Total memory (RAM) per task in MB.")
@click.option("--run",
              type=str,
              default="",
              show_default=True,
              help="Run command for the job.")
@click.option("--replicas",
              type=int,
              default=1,
              show_default=True,
              help="Number of replicas to run job.")
@click.option("--restart_policy",
              type=str,
              default="Always",
              show_default=True,
              help="Restart policy for job tasks.")
@halo_spinner("Creating job")
def create_job(
    name,
    namespace,
    labels,
    image,
    envs,
    cpus,
    gpus,
    accelerators,
    memory,
    run,
    replicas,
    restart_policy,
    spinner,
):  # pylint: disable=too-many-arguments, too-many-locals
    """Adds a new job."""
    from skyflow.cli.cli_utils import \
        create_cli_object  # pylint: disable=import-outside-toplevel
    from skyflow.templates.resource_template import \
        ResourceEnum  # pylint: disable=import-outside-toplevel

    # Validate inputs
    if not validate_input_string(name):
        spinner.fail("Invalid name format.")
        raise click.BadParameter("Invalid name format.")

    if not validate_input_string(namespace):
        spinner.fail("Invalid namespace format.")
        raise click.BadParameter("Invalid namespace format.")

<<<<<<< HEAD
    if not validate_labels(labels):
        raise click.BadParameter("Invalid label format.")
=======
    if not validate_label_selector(labels):
        spinner.fail("Invalid label selector format.")
        raise click.BadParameter("Invalid label selector format.")
>>>>>>> 90292d21

    if not validate_image_format(image):
        spinner.fail("Invalid image format.")
        raise click.BadParameter("Invalid image format.")

    if not validate_restart_policy(restart_policy):
        spinner.fail("Invalid restart policy.")
        raise click.BadParameter("Invalid restart policy.")

    resource_dict = {
        ResourceEnum.CPU.value: cpus,
        ResourceEnum.GPU.value: gpus,
        ResourceEnum.MEMORY.value: memory
    }
    if not validate_resources(resource_dict):
        spinner.fail("Invalid resource format.")
        raise click.BadParameter("Invalid resource format.")

    if not validate_accelerator(accelerators):
        spinner.fail("Invalid accelerator format.")
        raise click.BadParameter("Invalid accelerator format.")

    labels = dict(labels)
    envs = dict(envs)

    job_dictionary = {
        "kind": "Job",
        "metadata": {
            "name": name,
            "namespace": namespace,
            "labels": labels,
        },
        "spec": {
            "image": image,
            "envs": envs,
            "resources": resource_dict,
            "run": run,
            "replicas": replicas,
            "restart_policy": restart_policy,
        },
    }
    create_cli_object(job_dictionary)


@get.command(name="job", aliases=["jobs"])
@click.argument("name", default=None, required=False)
@click.option(
    "--namespace",
    type=str,
    default="default",
    show_default=True,
    help="Namespace corresponding to job's location.",
)
@click.option("--watch",
              '-w',
              default=False,
              is_flag=True,
              help="Performs a watch.")
@halo_spinner("Fetching jobs")
def get_job(name: str, namespace: str, watch: bool):
    """Fetches a job."""
    from skyflow.cli.cli_utils import (  # pylint: disable=import-outside-toplevel
        get_cli_object, print_table)

    api_response = get_cli_object(object_type="job",
                                  name=name,
                                  namespace=namespace,
                                  watch=watch)
    print_table('job', api_response)


@click.command(name="logs")
@click.argument("name", default=None, required=False)
@click.option(
    "--namespace",
    type=str,
    default="default",
    show_default=True,
    help="Namespace corresponding to job's namespace.",
)
@halo_spinner("Fetching job logs")
def job_logs(name: str, namespace: str):
    """Fetches a job's logs."""
    from skyflow.cli.cli_utils import \
        fetch_job_logs  # pylint: disable=import-outside-toplevel

    fetch_job_logs(name=name, namespace=namespace)


cli.add_command(job_logs)


@delete.command(name="job", aliases=["jobs"])
@click.argument("name", required=True)
@click.option(
    "--namespace",
    type=str,
    default="default",
    show_default=True,
    help="Namespace corresponding to job's location.",
)
@halo_spinner("Deleting job")
def delete_job(name: str, namespace: str):
    """Deletes a job."""
    from skyflow.cli.cli_utils import \
        delete_cli_object  # pylint: disable=import-outside-toplevel

    delete_cli_object(object_type="job", name=name, namespace=namespace)


# ==============================================================================
# Namespace API as CLI
@create.command(name="namespace", aliases=["namespaces"])
@click.argument("name", required=True)
@halo_spinner("Creating namespace")
def create_namespace(name: str, spinner):
    """Creates a new namespace."""
    from skyflow.cli.cli_utils import \
        create_cli_object  # pylint: disable=import-outside-toplevel

    # Validate the namespace name
    if not validate_input_string(name):
        spinner.fail("The namespace name is invalid.")
        raise click.BadParameter(f"The namespace name '{name}' is invalid.")

    namespace_dictionary = {
        "kind": "Namespace",
        "metadata": {
            "name": name,
        },
    }
    create_cli_object(namespace_dictionary)


@get.command(name="namespace", aliases=["namespaces"])
@click.argument("name", required=False, default=None)
@click.option("--watch",
              "-w",
              default=False,
              is_flag=True,
              help="Performs a watch.")
@halo_spinner("Fetching namespaces")
def get_namespace(name: str, watch: bool):
    """Gets all namespaces."""
    from skyflow.cli.cli_utils import (  # pylint: disable=import-outside-toplevel
        get_cli_object, print_table)

    api_response = get_cli_object(object_type="namespace",
                                  name=name,
                                  watch=watch)
    print_table('namespace', api_response)


@delete.command(name="namespace", aliases=["namespaces"])
@click.argument("name", required=True)
@halo_spinner("Deleting namespace")
def delete_namespace(name: str):
    """Removes/detaches a cluster from Sky Manager."""
    from skyflow.cli.cli_utils import \
        delete_cli_object  # pylint: disable=import-outside-toplevel

    delete_cli_object(object_type="namespace", name=name)


# ==============================================================================
# FilterPolicy API as CLI
@create.command(name="filterPolicy",
                aliases=["filterPolicies", "filterpolicy", "filterpolicies"])
@click.argument("name", required=True)
@click.option(
    "--namespace",
    type=str,
    default="default",
    show_default=True,
    help="Namespace corresponding to policy's location.",
)
@click.option(
    "--labelSelector",
    "-l",
    type=(str, str),
    multiple=True,
    default=[],
    help="Key-value pairs for selecting over labels.",
)
@click.option(
    "--includeCluster",
    "-i",
    type=str,
    multiple=True,
    default=[],
    help="Clusters to include in scheduling..",
)
@click.option(
    "--excludeCluster",
    "-e",
    type=str,
    multiple=True,
    default=[],
    help="Clusters to exclude in scheduling..",
)
@halo_spinner("Creating filter policy")
def create_filter_policy(  # pylint: disable=too-many-arguments
        name: str, namespace: str, labelselector: List[Tuple[str, str]],
        includecluster: List[str], excludecluster: List[str], spinner):
    """Adds a new filter policy."""
    from skyflow.cli.cli_utils import \
        create_cli_object  # pylint: disable=import-outside-toplevel

    # Validate name and namespace
    if not validate_input_string(name) or not validate_input_string(namespace):
        spinner.fail("Name or namespace format is invalid.")
        raise click.BadParameter("Name or namespace format is invalid.")

    # Validate label selectors
<<<<<<< HEAD
    if not validate_labels(labelselector):
        click.echo("Error: Label selector format is invalid.", err=True)
=======
    if not validate_label_selector(labelselector):
        spinner.fail("Label selector format is invalid.")
>>>>>>> 90292d21
        raise click.BadParameter("Label selector format is invalid.")

    # Check if any input cluster is also an output cluster and vice versa
    if any(cluster in includecluster for cluster in excludecluster):
        spinner.fail("Clusters cannot be both included and excluded.")
        raise click.BadParameter(
            "Clusters cannot be both included and excluded.")

    # Check if clusters exist
    for cluster_name in set(includecluster + excludecluster):
        if not cluster_exists(cluster_name):
            spinner.fail(f"Cluster '{cluster_name}' does not exist.")
            raise click.BadParameter(
                f"Cluster '{cluster_name}' does not exist.")

    labels = dict(labelselector)
    obj_dictionary = {
        "kind": "FilterPolicy",
        "metadata": {
            "name": name,
            "namespace": namespace,
        },
        "spec": {
            "clusterFilter": {
                "include": includecluster,
                "exclude": excludecluster,
            },
            "labelsSelector": labels,
        },
    }
    create_cli_object(obj_dictionary)


@get.command(name="filterPolicy",
             aliases=["filterPolicies", "filterpolicy", "filterpolicies"])
@click.argument("name", required=False, default=None)
@click.option(
    "--namespace",
    type=str,
    default="default",
    show_default=True,
    help="Namespace corresponding to policy's location.",
)
@click.option("--watch", default=False, is_flag=True, help="Performs a watch.")
@halo_spinner("Fetching filter policies")
def get_filter_policy(name: str, namespace: str, watch: bool, spinner):
    """Fetches a filter policy."""
    from skyflow.cli.cli_utils import (  # pylint: disable=import-outside-toplevel
        get_cli_object, print_table)

    if not validate_input_string(namespace):
        spinner.fail("Name or namespace format is invalid.")
        raise click.BadParameter("Name or namespace format is invalid.")

    api_response = get_cli_object(object_type="filterpolicy",
                                  name=name,
                                  namespace=namespace,
                                  watch=watch)
    print_table('filterpolicy', api_response)


@delete.command(name="filterPolicy",
                aliases=["filterPolicies", "filterpolicy", "filterpolicies"])
@click.argument("name", required=True)
@click.option(
    "--namespace",
    type=str,
    default="default",
    show_default=True,
    help="Namespace corresponding to policy's location.",
)
@halo_spinner("Deleting filter policy")
def delete_filter_policy(name: str, namespace: str, spinner):
    """Deletes a filter policy."""
    from skyflow.cli.cli_utils import \
        delete_cli_object  # pylint: disable=import-outside-toplevel

    if not validate_input_string(name) or not validate_input_string(namespace):
        spinner.fail("Name or namespace format is invalid.")
        raise click.BadParameter("Name or namespace format is invalid.")

    delete_cli_object(object_type="filterpolicy",
                      name=name,
                      namespace=namespace)


# ==============================================================================
# Link CLI
@create.command(name="link", aliases=["links"])
@click.argument("name", required=True)
@click.option("--source", "-s", required=True, help="Source cluster name")
@click.option("--target", "-t", required=True, help="Target cluster name")
@halo_spinner("Creating link")
def create_link(name: str, source: str, target: str, spinner):
    """Creates a new link between two clusters."""
    from skyflow.cli.cli_utils import \
        create_cli_object  # pylint: disable=import-outside-toplevel

    if not validate_input_string(name):
        spinner.fail(f"Link name {name} is invalid.")
        raise click.BadParameter(f"Link name {name} is invalid.")

    if not validate_input_string(source):
        spinner.fail(f"Source cluster {source} is invalid.")
        raise click.BadParameter(f"Source cluster {source} is invalid.")
    if not validate_input_string(target):
        spinner.fail(f"Target cluster {target} is invalid.")
        raise click.BadParameter(f"Target cluster {target} is invalid.")

    if source == target:
        spinner.fail("Source and target clusters cannot be the same.")
        raise click.BadParameter(
            "Source and target clusters cannot be the same.")

    if not cluster_exists(source):
        spinner.fail(f"Source cluster '{source}' does not exist.")
        raise click.BadParameter(f"Source cluster '{source}' does not exist.")
    if not cluster_exists(target):
        spinner.fail(f"Target cluster '{target}' does not exist.")
        raise click.BadParameter(f"Target cluster '{target}' does not exist.")

    obj_dict = {
        "kind": "Link",
        "metadata": {
            "name": name,
        },
        "spec": {
            "source_cluster": source,
            "target_cluster": target,
        },
    }
    create_cli_object(obj_dict)


@get.command(name="link", aliases=["links"])
@click.argument("name", required=False, default=None)
@click.option("--watch",
              "-w",
              default=False,
              is_flag=True,
              help="Performs a watch.")
@halo_spinner("Fetching links")
def get_links(name: str, watch: bool):
    """Gets link (or links if None is specified)."""
    from skyflow.cli.cli_utils import (  # pylint: disable=import-outside-toplevel
        get_cli_object, print_table)

    api_response = get_cli_object(object_type="link", name=name, watch=watch)
    print_table('link', api_response)


@delete.command(name="link", aliases=["links"])
@click.argument("name", required=True)
@halo_spinner("Deleting link")
def delete_link(name: str):
    """Removes/detaches a cluster from Sky Manager."""
    from skyflow.cli.cli_utils import \
        delete_cli_object  # pylint: disable=import-outside-toplevel

    delete_cli_object(object_type="link", name=name)


# ==============================================================================
# Service API as CLI
@create.command(name="service", aliases=["services", "svc"])
@click.argument("name", required=True)
@click.option(
    "--namespace",
    type=str,
    default="default",
    show_default=True,
    help="Namespace corresponding to service's location.",
)
@click.option("--service_type",
              "-t",
              type=str,
              default="ClusterIP",
              show_default=True,
              help="Type of service.")
@click.option("--selector",
              "-s",
              type=(str, str),
              default=None,
              help="Label selectors.")
@click.option(
    "--ports",
    "-p",
    type=(int, int),
    multiple=True,
    default=[],
    help=
    "Port pairs for service (<port>:<containerPort/targetPort>). Defaults to TCP connection.",
)
@click.option("--cluster",
              "-c",
              type=str,
              default="auto",
              show_default=True,
              help="Cluster to expose service on.")
@halo_spinner("Creating service")
def create_service(
    name: str,
    namespace: str,
    service_type: str,
    selector: List[Tuple[str, str]],
    ports: List[Tuple[int, int]],
    cluster: str,
    spinner,
):  # pylint: disable=too-many-arguments
    """Creates a new service."""
    from skyflow.cli.cli_utils import \
        create_cli_object  # pylint: disable=import-outside-toplevel
    from skyflow.templates.service_template import \
        ServiceType  # pylint: disable=import-outside-toplevel

    # Validate service name and namespace
    if not validate_input_string(name):
        spinner.fail(f"Service name {name} is invalid.")
        raise click.BadParameter(f"Service name {name} is invalid.")
    if not validate_input_string(namespace):
        spinner.fail(f"Namespace {namespace} is invalid.")
        raise click.BadParameter(f"Namespace {namespace} is invalid.")

    # Validate service type
    if not ServiceType.has_value(service_type):
        spinner.fail(f"Service type '{service_type}' is not supported.")
        raise click.BadParameter(
            f"Service type '{service_type}' is not supported.")

    if isinstance(selector, tuple):
        selector = [selector]
    elif selector is None:
        selector = []

    # Validate selector
    if not all(
            validate_input_string(k) and validate_input_string(v)
            for k, v in selector):
        spinner.fail(f"Selector {selector} is invalid.")
        raise click.BadParameter(f"Selector {selector} is invalid.")

    # Validate ports
    for port, target_port in ports:
        if not 0 < port <= 65535:
            spinner.fail(f"Port {port} is out of valid range.")
            raise click.BadParameter(f"Port {port} is out of valid range.")
        if not 0 < target_port <= 65535:
            spinner.fail(f"Target port {target_port} is out of valid range.")
            raise click.BadParameter(
                f"Target port {target_port} is out of valid range.")

    # @TODO(mluo|acuadron): Implement auto
    # Validate cluster
    if cluster != "auto" and not cluster_exists(cluster):
        spinner.fail(f"Cluster '{cluster}' does not exist.")
        raise click.BadParameter(f"Cluster '{cluster}' does not exist.")

    ports_list = [{
        "port": port,
        "target_port": target_port,
        "protocol": "TCP"
    } for port, target_port in ports]

    selector_dict = {s[0]: s[1] for s in selector} if selector else {}

    service_dictionary = {
        "kind": "Service",
        "metadata": {
            "name": name,
            "namespace": namespace,
        },
        "spec": {
            "type": service_type,
            "selector": selector_dict,
            "ports": ports_list,
            "primary_cluster": cluster,
        },
    }
    create_cli_object(service_dictionary)


@get.command(name="service", aliases=["services", "svc"])
@click.argument("name", required=False, default=None)
@click.option(
    "--namespace",
    type=str,
    default="default",
    show_default=True,
    help="Namespace corresponding to service`s location.",
)
@click.option("--watch", default=False, is_flag=True, help="Performs a watch.")
@halo_spinner("Fetching services")
def get_service(name: str, namespace: str, watch: bool):
    """Gets all services or fetches a specific service."""
    from skyflow.cli.cli_utils import (  # pylint: disable=import-outside-toplevel
        get_cli_object, print_table)

    api_response = get_cli_object(object_type="service",
                                  name=name,
                                  namespace=namespace,
                                  watch=watch)
    print_table('service', api_response)


@delete.command(name="service", aliases=["services", "svc"])
@click.argument("name", required=True)
@click.option(
    "--namespace",
    type=str,
    default="default",
    show_default=True,
    help="Namespace corresponding to service`s location.",
)
@halo_spinner("Deleting service")
def delete_service(name: str, namespace: str):
    """Removes/detaches a cluster from Sky Manager."""
    from skyflow.cli.cli_utils import \
        delete_cli_object  # pylint: disable=import-outside-toplevel

    delete_cli_object(object_type="service", namespace=namespace, name=name)


# ==============================================================================
# Endpoints API as CLI
@create.command(name="endpoints", aliases=["endpoint", "edp", "edps"])
@click.argument("name", required=True)
@click.option("--namespace",
              type=str,
              default="default",
              show_default=True,
              help="Namespace for the endpoints.")
@click.option("--num_endpoints", type=int, help="Number of endpoints.")
@click.option("--exposed",
              is_flag=True,
              default=False,
              help="Whether the endpoints are exposed to the cluster.")
@click.option("--primary_cluster",
              type=str,
              default="auto",
              show_default=True,
              help="Primary cluster where the endpoints are exposed.")
@click.option("--selector",
              multiple=True,
              type=(str, str),
              help="Selector key-value pairs.")
@halo_spinner("Creating endpoints")
def create_endpoints(  # pylint: disable=too-many-arguments
        name, namespace, num_endpoints, exposed, primary_cluster, selector,
        spinner):
    """Creates a new set of endpoints."""
    from skyflow.cli.cli_utils import \
        create_cli_object  # pylint: disable=import-outside-toplevel

    # Validate inputs
    if not validate_input_string(name):
        spinner.fail(f"Invalid name {name} for endpoints.")
        raise click.BadParameter(f"Invalid name {name} for endpoints.")

    if not validate_input_string(namespace):
        spinner.fail(f"Invalid namespace name: {namespace}.")
        raise click.BadParameter(f"Invalid namespace name: {namespace}.")

    if num_endpoints is not None and num_endpoints < 0:
        spinner.fail("Number of endpoints must be non-negative.")
        raise click.BadParameter("Number of endpoints must be non-negative.")

    if exposed and not primary_cluster:
        spinner.fail("Exposed endpoints must specify a primary cluster.")
        raise click.BadParameter(
            "Exposed endpoints must specify a primary cluster.")

    if primary_cluster != "auto" and not cluster_exists(primary_cluster):
        spinner.fail(f"Invalid primary cluster name: {primary_cluster}")
        raise click.BadParameter(
            f"Invalid primary cluster name: {primary_cluster}")

    selector_dict = dict(selector) if selector else {}

    # Construct the endpoints object
    endpoints_object = {
        "kind": "Endpoints",
        "metadata": {
            "name": name,
            "namespace": namespace,
        },
        "spec": {
            "selector": selector_dict,
            "endpoints": {
                primary_cluster: {
                    "num_endpoints":
                    num_endpoints if num_endpoints is not None else 0,
                    "exposed_to_cluster":
                    exposed
                }
            } if primary_cluster else {},
            "primary_cluster": primary_cluster
        }
    }

    create_cli_object(endpoints_object)


@get.command(name="endpoints", aliases=["endpoint", "edp", "edps"])
@click.argument("name", required=False, default=None)
@click.option(
    "--namespace",
    type=str,
    default="default",
    show_default=True,
    help="Namespace corresponding to service`s location.",
)
@click.option("--watch", default=False, is_flag=True, help="Performs a watch.")
@halo_spinner("Fetching endpoints")
def get_endpoints(name: str, namespace: str, watch: bool):
    """Gets all services or fetches a specific service."""
    from skyflow.cli.cli_utils import (  # pylint: disable=import-outside-toplevel
        get_cli_object, print_table)

    api_response = get_cli_object(object_type="endpoints",
                                  name=name,
                                  namespace=namespace,
                                  watch=watch)
    print_table('endpoints', api_response)


@delete.command(name="endpoints", aliases=["endpoint", "edp", "edps"])
@click.argument("name", required=True)
@click.option(
    "--namespace",
    type=str,
    default="default",
    show_default=True,
    help="Namespace corresponding to service`s location.",
)
@halo_spinner("Deleting endpoints")
def delete_endpoints(name: str, namespace: str):
    """Removes/detaches a cluster from Sky Manager."""
    from skyflow.cli.cli_utils import \
        delete_cli_object  # pylint: disable=import-outside-toplevel

    delete_cli_object(object_type="endpoints", namespace=namespace, name=name)


# ==============================================================================
# Role API as CLI


@create.command(name="role", aliases=["roles"])
@click.argument("name", required=True)
@click.option("--action",
              "-a",
              type=str,
              multiple=True,
              default=[],
              help="List of actions for the role.")
@click.option("--resource",
              "-r",
              type=str,
              multiple=True,
              default=[],
              help="List of resources for the role.")
@click.option("--namespace",
              "-n",
              type=str,
              multiple=True,
              default=[],
              help="List of namespaces for the role.")
@click.option("--users",
              "-u",
              type=str,
              multiple=True,
              default=[],
              help="List of users for the role.")
@halo_spinner("Creating role")
def create_role(  # pylint: disable=too-many-arguments
        name: str, action: List[str], resource: List[str],
        namespace: List[str], users: List[str], spinner):
    """Create a new role."""
    from skyflow.cli.cli_utils import \
        create_cli_object  # pylint: disable=import-outside-toplevel

    if not validate_input_string(name):
        spinner.fail("Name format is invalid.")
        raise click.BadParameter(f"Name format is invalid: {name}")

    # Construct the endpoints object
    role_object = {
        "kind": "Role",
        "metadata": {
            "name": name,
            "namespaces": namespace,
        },
        "rules": [{
            "name": name,
            "resources": resource,
            "actions": action,
        }],
        "users": users,
    }
    create_cli_object(role_object)


@get.command(name="role", aliases=["roles"])
@click.argument("name", required=False, default=None)
@click.option("--watch",
              "-w",
              default=False,
              is_flag=True,
              help="Performs a watch.")
@halo_spinner("Fetching roles")
def get_roles(name: str, watch: bool, spinner):
    """Gets a role (or all roles if None is specified)."""
    from skyflow.cli.cli_utils import (  # pylint: disable=import-outside-toplevel
        get_cli_object, print_table)

    if name and not validate_input_string(name):
        spinner.fail("Name format is invalid.")
        raise click.BadParameter(f"Name format is invalid: {name}")

    api_response = get_cli_object(object_type="role", name=name, watch=watch)
    print_table('role', api_response)


@delete.command(name="role", aliases=["roles"])
@click.argument("name", required=True)
@halo_spinner("Deleting role")
def delete_role(name, spinner):
    """Removes a role."""
    from skyflow.cli.cli_utils import \
        delete_cli_object  # pylint: disable=import-outside-toplevel

    if not validate_input_string(name):
        spinner.fail("Name format is invalid.")
        raise click.BadParameter(f"Name format is invalid: {name}")
    delete_cli_object(object_type="role", name=name)


# ==============================================================================
# Skyflow exec


@click.command(name="exec")
@click.argument("resource", required=True)
@click.argument("command", nargs=-1, required=True)
@click.option(
    "--namespace",
    type=str,
    default="default",
    show_default=True,
    help="Namespace corresponding to job's location.",
)
@click.option(
    "-t",
    "--tasks",
    multiple=True,
    default=None,
    help=
    "Task name where the command will be executed. This option can be repeated to \
        specify multiple pods.")
@click.option(
    "-cts",
    "--containers",
    multiple=True,
    default=None,
    help=
    "Container name where the command will be executed. This option can be repeated \
        to specify multiple containers.")
@click.option("-q",
              "--quiet",
              is_flag=True,
              default=False,
              help="Only print output from the remote session.")
@click.option("-it",
              "-ti",
              "--tty",
              is_flag=True,
              default=False,
              help="Stdin is a TTY.")
@halo_spinner("Executing command")
def exec_command_sync(  # pylint: disable=too-many-arguments
        resource: str, command: Tuple[str], namespace: str, tasks: List[str],
        containers: List[str], quiet: bool, tty: bool):
    """
    Wrapper for exec_command to parse inputs and change variable names.
    """
    # Convert containers from tuple to list if necessary
    specified_container = list(containers) if containers else []
    specified_tasks = list(tasks) if tasks else []

    exec_command(resource, command, namespace, specified_tasks,
                 specified_container, quiet, tty)


def exec_command(  # pylint: disable=too-many-arguments disable=too-many-locals disable=too-many-branches
        resource: str, command: Tuple[str], namespace: str,
        specified_tasks: Union[List[str], List[None]],
        specified_container: Union[List[str],
                                   List[None]], quiet: bool, tty: bool):
    """
    Executes a specified command within a container of a resource.

    This function supports executing commands in various modes, including direct execution \
        and TTY (interactive) mode.
    It is capable of targeting specific clusters, tasks (pods), and containers, providing \
        flexibility in how commands
    are executed across the infrastructure. It handles both single and multiple targets \
        with appropriate checks
    and balances to ensure the command execution context is correctly established.

    Parameters:
        resource (str): The name of the resource within which the command is to be executed.
        command (Tuple[str]): The command to execute, represented as a tuple of strings.
        namespace (str): The Kubernetes namespace where the resource is located.
        specified_tasks (List[str]): A list of specific tasks (pods) to target for command \
            execution.
            In TTY mode, only a single task can be targeted.
        specified_container (List[str]): A list of container names within the specified \
            tasks where
            the command should be executed. TTY mode supports only a single container.
        quiet (bool): If True, suppresses output.
        tty (bool): If True, executes the command in TTY (interactive) mode.

    Raises:
        click.ClickException: For various conditions such as no command \
            specified, multiple targets specified in TTY mode, etc.

    Returns:
        None: Results of command execution are printed to standard output. In non-TTY mode,
              outputs are directly printed. In TTY mode, a streaming session is initiated.

    Note:
        The function validates the specified clusters, tasks, and containers \
            against the available resources
        and configurations to ensure valid execution contexts. It also handles \
            the dynamic construction \
            of the execution
        dictionary (`exec_dict`) used to frame the execution request.
    """
    from skyflow.cli.cli_utils import \
        stream_cli_object  # pylint: disable=import-outside-toplevel

    if len(command) == 0:
        raise click.ClickException("No command specified.")

    if tty:
        if len(specified_tasks) > 1:
            raise click.ClickException(
                "Multiple tasks specified. TTY mode is only supported for a single task. \
                    Defaulting to the first running task in the job.")
        if len(specified_container) > 1:
            raise click.ClickException(
                "Multiple containers specified. TTY mode is only supported for a single container."
            )
        if not quiet:
            click.echo(
                "Warning: TTY is enabled. This is not recommended for non-interactive sessions."
            )
    if len(specified_tasks) == 0:
        click.echo("No tasks specified. Connecting to all tasks...")
        specified_tasks = [None]

    if len(specified_container) == 0:
        click.echo("No containers specified. Connecting to all containers...")
        specified_container = [None]

    command_str = json.dumps(command)

    for selected_task in specified_tasks:
        for container in specified_container:
            exec_dict = {
                "kind": "exec",
                "metadata": {
                    "namespace": namespace,
                },
                "spec": {
                    "quiet": quiet,
                    "tty": tty,
                    "task": selected_task,
                    "resource": resource,
                    "container": container,
                    "command": quote(command_str).replace('/', '%-2-F-%2-'),
                },
            }
            if not quiet and tty:
                print("Opening the next TTY session...")
            stream_cli_object(exec_dict)


cli.add_command(exec_command_sync)

# ==============================================================================
# User API as CLI


@click.command('register',
               help='''\
Register a new user. \'register USERNAME PASSWORD \'
Username should be 4-50 characters long composed of upper or lower case alphabetics, digits and/or _.
Password must be 5 or more characters.
'''
               '  \n ')
@click.argument('username', required=True)
@click.argument('password', required=True)
@click.option('--invite',
              '-inv',
              required=True,
              help='Invite key sent by admin.')
@click.option('--email',
              default=None,
              required=False,
              help='Email address of the user.')
@halo_spinner("Registering user")
def register(username, email, password, invite):  # pylint: disable=redefined-outer-name
    """
    Register a new user.
    """
    from skyflow.cli.cli_utils import \
        register_user  # pylint: disable=import-outside-toplevel

    register_user(username, email, password, invite)


cli.add_command(register)


@click.command(
    'login',
    help=
    'Login user. Does NOT change current active user. \'login USERNAME PASSWORD \''
)
@click.argument('username', required=True)
@click.argument('password', required=True)
@halo_spinner("Logging in")
def login(username, password):
    """
    Login command with username and password.
    """
    from skyflow.cli.cli_utils import \
        login_user  # pylint: disable=import-outside-toplevel

    login_user(username, password)


cli.add_command(login)


@click.command('invite', help='Create a new invite for registery.')
@click.option(
    '--json',
    is_flag=True,
    default=False,
    help='Output the invite in json format if succeeds. Key is \'invite\'.')
@click.option('-r',
              '--role',
              multiple=True,
              help='Enter ROLE names intended as part of the invite.')
@halo_spinner("Creating invite")
def invite(json, role):  # pylint: disable=redefined-outer-name
    """
    Create a new invite.
    """
    from skyflow.cli.cli_utils import \
        create_invite  # pylint: disable=import-outside-toplevel

    create_invite(json, list(role))


cli.add_command(invite)


@click.command('revoke_invite', help='Revoke created invite.')
@click.argument('invite', required=True)
@halo_spinner("Revoking invite")
def revoke_invite(invite):  # pylint: disable=redefined-outer-name
    """
    Revoke an existing invite.
    """
    from skyflow.cli.cli_utils import \
        revoke_invite_req  # pylint: disable=import-outside-toplevel

    revoke_invite_req(invite)


cli.add_command(revoke_invite)


@config.command(name="use-context",
                aliases=["use-ctx", "swap-context", "swap-ctx"],
                help='Swap to a specified context (see .skyconf/config.yaml).')
@click.argument('name', required=True)
@halo_spinner("Switching context")
def use_sky_context(name: str, spinner):
    """
    Switch local CLI active context.
    """
    from skyflow.cli.cli_utils import \
        use_context  # pylint: disable=import-outside-toplevel

    if not name:
        spinner.warn("No new context is specified. Nothing is changed.")
        return

    use_context(name)


@click.command(name="status")
@halo_spinner("Fetching status")
def status():  # pylint: disable=too-many-locals
    """
    Displays the status of clusters and the total available
    resources for clusters in the READY state,
    as well as the newest 10 running jobs.
    """
    from skyflow.api_client import (  # pylint: disable=import-outside-toplevel
        ClusterAPI, JobAPI)
    from skyflow.cli.cli_utils import (  # pylint: disable=import-outside-toplevel
        calculate_total_resources, display_running_jobs,
        get_oldest_cluster_age, get_table_str, print_table)
    from skyflow.globals import \
        APP_NAME  # pylint: disable=import-outside-toplevel
    from skyflow.templates.cluster_template import (  # pylint: disable=import-outside-toplevel
        Cluster, ClusterList, ClusterMeta, ClusterSpec, ClusterStatus,
        ClusterStatusEnum)

    cluster_list = ClusterAPI().list().objects
    click.echo(f"\n{Fore.BLUE}{Style.BRIGHT}Clusters{Style.RESET_ALL}",
               nl=False)
    cluster_table_str = get_table_str('cluster',
                                      ClusterList(objects=cluster_list))
    click.echo(cluster_table_str, nl=False)

    # Create the separator line with the same length as the longest line in the table
    longest_line_length = max(
        len(line) for line in cluster_table_str.split('\n'))
    separator_line = "=" * longest_line_length
    click.echo('\n+\n' + separator_line, nl=False)

    total_resources, available_resources = calculate_total_resources(
        cluster_list)
    # Create aggregate cluster (sum of all existing READY clusters)
    total_cluster = Cluster(metadata=ClusterMeta(name='Merged-Cluster'),
                            spec=ClusterSpec(manager=APP_NAME),
                            status=ClusterStatus(
                                status=ClusterStatusEnum.READY.value,
                                capacity=total_resources,
                                allocatable_capacity=available_resources))
    total_cluster.metadata.creation_timestamp = get_oldest_cluster_age(  # pylint: disable=assigning-non-slot
        cluster_list)
    total_cluster_list = ClusterList(objects=[total_cluster])
    # Print aggregate cluster
    print_table('cluster', total_cluster_list)

    job_list = JobAPI().list()
    display_running_jobs(job_list)


cli.add_command(status)

if __name__ == '__main__':
    cli()<|MERGE_RESOLUTION|>--- conflicted
+++ resolved
@@ -270,18 +270,11 @@
 @click.option('--provision',
               is_flag=True,
               help='True if cluster needs to be provisioned on the cloud.')
-<<<<<<< HEAD
-def create_cluster(  # pylint: disable=too-many-arguments
-        name: str, labels: List[Tuple[str, str]], manager: str, cpus: str,
-        memory: str, disk_size: int, accelerators: str, ports: List[str],
-        num_nodes: int, cloud: str, region: str, provision: bool):
-=======
 @halo_spinner("Creating cluster")
 def create_cluster(  # pylint: disable=too-many-arguments, too-many-locals
-        name: str, manager: str, cpus: str, memory: str, disk_size: int,
+        name: str, labels: List[Tuple[str, str]], manager: str, cpus: str, memory: str, disk_size: int,
         accelerators: str, ports: List[str], num_nodes: int, cloud: str,
         region: str, provision: bool, spinner):
->>>>>>> 90292d21
     """Attaches a new cluster."""
     from skyflow import utils  # pylint: disable=import-outside-toplevel
     from skyflow.cli.cli_utils import \
@@ -475,14 +468,9 @@
         spinner.fail("Invalid namespace format.")
         raise click.BadParameter("Invalid namespace format.")
 
-<<<<<<< HEAD
     if not validate_labels(labels):
-        raise click.BadParameter("Invalid label format.")
-=======
-    if not validate_label_selector(labels):
         spinner.fail("Invalid label selector format.")
         raise click.BadParameter("Invalid label selector format.")
->>>>>>> 90292d21
 
     if not validate_image_format(image):
         spinner.fail("Invalid image format.")
@@ -697,13 +685,8 @@
         raise click.BadParameter("Name or namespace format is invalid.")
 
     # Validate label selectors
-<<<<<<< HEAD
     if not validate_labels(labelselector):
-        click.echo("Error: Label selector format is invalid.", err=True)
-=======
-    if not validate_label_selector(labelselector):
         spinner.fail("Label selector format is invalid.")
->>>>>>> 90292d21
         raise click.BadParameter("Label selector format is invalid.")
 
     # Check if any input cluster is also an output cluster and vice versa
