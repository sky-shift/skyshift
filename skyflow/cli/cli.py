--- conflicted
+++ resolved
@@ -88,12 +88,6 @@
 )
 def create_cluster(name: str, manager: str):
     """Attaches a new cluster."""
-<<<<<<< HEAD
-=======
-    if manager not in ["k8"]:
-        click.echo(f"Unsupported manager_type: {manager}")
-        return
->>>>>>> 50a026c1
 
     cluster_dictionary = {
         "kind": "Cluster",
