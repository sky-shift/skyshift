--- conflicted
+++ resolved
@@ -298,15 +298,9 @@
               help='True if cluster needs to be provisioned on the cloud.')
 @halo_spinner("Creating cluster")
 def create_cluster(  # pylint: disable=too-many-arguments, too-many-locals
-<<<<<<< HEAD
-        name: str, manager: str, cpus: str, memory: str, disk_size: int,
-        accelerators: str, ports: List[str], num_nodes: int, cloud: str,
-        region: str, provision: bool, ssh_key_path: str, host: str, username: str, spinner):
-=======
         name: str, labels: List[Tuple[str, str]], manager: str, cpus: str,
         memory: str, disk_size: int, accelerators: str, ports: List[str],
-        num_nodes: int, cloud: str, region: str, provision: bool, spinner):
->>>>>>> 3ed96441
+        num_nodes: int, cloud: str, region: str, provision: bool, ssh_key_path: str, host: str, username: str, spinner):
     """Attaches a new cluster."""
     from skyflow import utils  # pylint: disable=import-outside-toplevel
     from skyflow.cli.cli_utils import \
@@ -330,6 +324,9 @@
     if manager in RAY_MANAGERS and (not host or not username):
         click.echo("Error: Host and username must be provided for Ray clusters.")
         raise click.BadParameter("Host and username must be provided for Ray clusters.")
+
+    if not validate_labels(labels):
+        raise click.BadParameter("Invalid label format.")
 
     if not validate_labels(labels):
         raise click.BadParameter("Invalid label format.")
