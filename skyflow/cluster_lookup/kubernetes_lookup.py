--- conflicted
+++ resolved
@@ -11,17 +11,7 @@
 from skyflow.globals import KUBE_CONFIG_DEFAULT_PATH
 
 
-<<<<<<< HEAD
-class InvalidKubeConfigError(Exception):
-    """Raised when the kubeconfig file is invalid."""
-    def __init__(self, msg: str):
-        super().__init__(msg)
-        
-
-def lookup_kube_config(cluster_api: ClusterAPI) -> List[dict]:
-=======
 def _fetch_absolute_path(path: str) -> str:
->>>>>>> 04d3081c
     """
     Fetches the absolute path of a given path.
     """
@@ -37,17 +27,6 @@
         contexts, _ = config.list_kube_config_contexts(config_file=file_path)
         return contexts, True
     except config.config_exception.ConfigException as error:
-<<<<<<< HEAD
-        error_msg = str(error)
-        # Invalid Kubeconfig file.
-        if 'current-context' in error_msg:
-            raise InvalidKubeConfigError(
-                'Invalid kubeconfig file. Set `current-context` in your '
-                'kube-config file by running `kubectl config use-context [NAME]`.'
-            )
-        raise error
-    return [context["name"] for context in contexts]
-=======
         _handle_invalid_config(file_path, str(error))
         return [], False
 
@@ -94,5 +73,4 @@
     return [
         utils.sanitize_cluster_name(context["name"])
         for context in existing_contexts
-    ]
->>>>>>> 04d3081c
+    ]