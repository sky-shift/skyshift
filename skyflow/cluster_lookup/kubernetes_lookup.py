--- conflicted
+++ resolved
@@ -48,24 +48,7 @@
     if success:
         existing_contexts.extend(contexts)
 
-<<<<<<< HEAD
-    # Process each cluster's specified config
-    for cluster in cluster_api.list().objects:
-        path = cluster.spec.config_path or '~/.kube/config'
-        path = _fetch_absolute_path(path)
-
-        if path not in existing_configs:
-            contexts, success = _load_kube_config_contexts(path)
-            if success:
-                existing_contexts.extend(contexts)
-                existing_configs.append(path)
-            else:
-                cluster_api.delete(cluster.metadata.name)
-
-    return [
-=======
     existing_clusters_names = [
->>>>>>> 4abe1656
         utils.sanitize_cluster_name(context["name"])
         for context in existing_contexts
     ]
