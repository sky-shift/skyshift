--- conflicted
+++ resolved
@@ -7,7 +7,7 @@
 
 from skyflow import utils
 from skyflow.api_client.cluster_api import ClusterAPI
-from skyflow.globals import K8_MANAGERS, KUBE_CONFIG_DEFAULT_PATH
+from skyflow.globals import KUBE_CONFIG_DEFAULT_PATH
 
 
 def _load_kube_config_contexts(file_path: str) -> Tuple[List[Any], bool]:
@@ -41,46 +41,32 @@
     """
     Process all clusters to find their kube config contexts.
     """
-    existing_contexts = []
+    existing_configs = {KUBE_CONFIG_DEFAULT_PATH}
+    cluster_list = cluster_api.list().objects
+    for cluster in cluster_list:
+        if cluster.spec.config_path:
+            existing_configs.add(cluster.spec.config_path)
 
-    # Process default KUBE config path first
-    contexts, success = _load_kube_config_contexts(KUBE_CONFIG_DEFAULT_PATH)
-    if success:
-        existing_contexts.extend(contexts)
+    context_to_config = {}
+    for cfg in existing_configs:
+        contexts, success = _load_kube_config_contexts(cfg)
+        if success:
+            for context in contexts:
+                context_to_config[context] = cfg
 
-<<<<<<< HEAD
-    # Process each cluster's specified config
-    for cluster in cluster_api.list().objects:
-        if cluster.spec.manager not in K8_MANAGERS:
-            continue
-        path = cluster.spec.config_path if cluster.spec.config_path else '~/.kube/config'
-        path = _fetch_absolute_path(path)
-
-        if path not in existing_configs:
-            contexts, success = _load_kube_config_contexts(path)
-            if success:
-                existing_contexts.extend(contexts)
-                existing_configs.append(path)
-            else:
-                cluster_api.delete(cluster.metadata.name)
-
-    return [
-=======
     existing_clusters_names = [
->>>>>>> 4abe1656
         utils.sanitize_cluster_name(context["name"])
-        for context in existing_contexts
+        for context in context_to_config
     ]
 
-    existing_clusters_api = [
-        cluster.metadata.name for cluster in cluster_api.list().objects
-    ]
+    existing_clusters_api = [cluster.metadata.name for cluster in cluster_list]
 
     clusters = []
 
     for cluster_name in existing_clusters_names:
         if cluster_name in existing_clusters_api:
             continue
+
         cluster_dictionary = {
             "kind": "Cluster",
             "metadata": {
@@ -88,6 +74,7 @@
             },
             "spec": {
                 "manager": "k8",
+                "config_path": context_to_config[cluster_name],
             },
         }
         clusters.append(cluster_dictionary)
