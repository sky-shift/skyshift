--- conflicted
+++ resolved
@@ -187,14 +187,10 @@
     ports: List[str] = Field(default=[], validate_default=True)
     num_nodes: int = Field(default=1, validate_default=True)
     provision: bool = Field(default=False, validate_default=True)
-<<<<<<< HEAD
-    config_path: str = Field(default='', validate_default=True)
-=======
-    config_path: str = Field(default="~/.kube/config", validate_default=True)
+    config_path: str = Field(default="", validate_default=True)
     ssh_key_path: str = Field(default="~/.ssh/id_rsa", validate_default=True)
     host: str = Field(default="", validate_default=True)
     username: str = Field(default="", validate_default=True)
->>>>>>> cae44359
 
     @field_validator('accelerators')
     @classmethod
