--- conflicted
+++ resolved
@@ -25,11 +25,8 @@
 from skyflow.templates.resource_template import AcceleratorEnum, ResourceEnum
 from skyflow.templates.service_template import (Service, 
                                                 ServiceList, ServiceMeta)
-<<<<<<< HEAD
-=======
 from skyflow.templates.user_template import User
 
->>>>>>> 04d3081c
 __all__ = [
     "AcceleratorEnum",
     "Cluster",
