--- conflicted
+++ resolved
@@ -65,11 +65,6 @@
 
     # K Series
     K80: str = "K80"
-<<<<<<< HEAD
-    H100: str = "H100"
-    NOGPU: str = "NoGPU"
-    UNKGPU: str = "UnknownGPU"
-=======
     K40: str = "K40"
     K20: str = "K20"
     K10: str = "K10"
@@ -174,4 +169,7 @@
     NVIDIA_DGX_1: str = "NVIDIA DGX-1"
     NVIDIA_DGX_2: str = "NVIDIA DGX-2"
     NVIDIA_DGX_STATION: str = "NVIDIA DGX Station"
->>>>>>> f14a68b0
+
+    # Failed GPUs
+    NOGPU: str = "NoGPU"
+    UNKGPU: str = "UnknownGPU"