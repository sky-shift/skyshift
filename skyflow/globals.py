"""
Globals contains variables used across the Skyflow.
"""
import os

USER_SSH_PATH = os.path.expanduser("~/.ssh")

SKYCONF_DIR = os.path.expanduser("~/.skyconf")

API_SERVER_CONFIG_PATH = "~/.skyconf/config.yaml"
<<<<<<< HEAD
=======

DEFAULT_NAMESPACE = "default"
>>>>>>> a0ae3250

DEFAULT_NAMESPACE = "default"

def cluster_dir(cluster_name: str):
    """Returns the path to the cluster directory."""
    return os.path.join(SKYCONF_DIR, "cluster", cluster_name)<|MERGE_RESOLUTION|>--- conflicted
+++ resolved
@@ -8,13 +8,11 @@
 SKYCONF_DIR = os.path.expanduser("~/.skyconf")
 
 API_SERVER_CONFIG_PATH = "~/.skyconf/config.yaml"
-<<<<<<< HEAD
-=======
+
+API_SERVER_CONFIG_PATH = "~/.skyconf/config.yaml"
 
 DEFAULT_NAMESPACE = "default"
->>>>>>> a0ae3250
 
-DEFAULT_NAMESPACE = "default"
 
 def cluster_dir(cluster_name: str):
     """Returns the path to the cluster directory."""
