--- conflicted
+++ resolved
@@ -26,13 +26,10 @@
 }
 ALL_OBJECTS = {**NON_NAMESPACED_OBJECTS, **NAMESPACED_OBJECTS}
 
-<<<<<<< HEAD
 KUBERNETES_ALIASES = ('kubernetes', 'k8', 'k8s')
 SLURM_ALIASES = ('slurm', 'slurmctl')
 SUPPORTED_MANAGERS = KUBERNETES_ALIASES + SLURM_ALIASES
-=======
 
 def cluster_dir(cluster_name: str):
     """Returns the path to the cluster directory."""
-    return os.path.join(SKYCONF_DIR, "cluster", cluster_name)
->>>>>>> 0375dfb5
+    return os.path.join(SKYCONF_DIR, "cluster", cluster_name)