<<<<<<< HEAD
from skyflow.templates import *
from dataclasses import dataclass
DEFAULT_NAMESPACE = 'default'
=======
"""
Globals contains variables used across the Skyflow.
"""
from skyflow.templates import (Cluster, Endpoints, FilterPolicy, Job, Link,
                               Namespace, Service)

DEFAULT_NAMESPACE = "default"
>>>>>>> 50a026c1

NAMESPACED_OBJECTS = {
    "jobs": Job,
    "filterpolicies": FilterPolicy,
    "services": Service,
    "endpoints": Endpoints,
}
NON_NAMESPACED_OBJECTS = {
    "clusters": Cluster,
    "namespaces": Namespace,
    "links": Link,
}
ALL_OBJECTS = {**NON_NAMESPACED_OBJECTS, **NAMESPACED_OBJECTS}

KUBERNETES_ALIASES = ("kubernetes". "k8", "k8s")
SLURM_ALIASES = ("slurm", "slurmctl")
SUPPORTED_MANAGERS = KUBERNETES_ALIASES + SLURM_ALIASES<|MERGE_RESOLUTION|>--- conflicted
+++ resolved
@@ -1,8 +1,3 @@
-<<<<<<< HEAD
-from skyflow.templates import *
-from dataclasses import dataclass
-DEFAULT_NAMESPACE = 'default'
-=======
 """
 Globals contains variables used across the Skyflow.
 """
@@ -10,7 +5,6 @@
                                Namespace, Service)
 
 DEFAULT_NAMESPACE = "default"
->>>>>>> 50a026c1
 
 NAMESPACED_OBJECTS = {
     "jobs": Job,
