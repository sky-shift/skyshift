--- conflicted
+++ resolved
@@ -37,7 +37,6 @@
     return float(value) * unit_map.get(unit, 1) / (2**20)
 
 
-<<<<<<< HEAD
 def format_resource_units(value: float) -> str:
     """
     Converts a given value to the most optimal units (PB, TB, GB, MB).
@@ -48,12 +47,12 @@
         if value >= threshold:
             return f"{value / threshold:.2f} {unit}"
     return f"{value} MB"
-=======
+
+
 def is_accelerator_label(label: str, threshold: int = 80) -> bool:
     """Uses fuzzy matching to determine if a label is an accelerator label."""
     _, score, _ = process.extractOne(label, ACCELERATOR_KEYWORDS)
     return score >= threshold
->>>>>>> f91810d4
 
 
 def sanitize_cluster_name(value: str) -> str:
