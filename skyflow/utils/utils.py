"""
Utility functions for Skyflow.
"""
import importlib
import json
import os
import shutil
from typing import Dict, List, Optional, Union

import requests
import yaml

from skyflow.globals import API_SERVER_CONFIG_PATH
<<<<<<< HEAD

=======
>>>>>>> cc7be210

OBJECT_TEMPLATES = importlib.import_module("skyflow.templates")


def sanitize_cluster_name(value: str) -> str:
    """
    Validates the name field of a Cluster, ensuring
    it does not contain whitespaces, @, _ or '/'.
    """
    if not value or value.isspace() or len(value) == 0:
        raise ValueError(f"Name format is invalid: {value}")
    sanitized_value = value.replace(" ", "-space-").replace(
        "/", "-dash-").replace("@", "-at-").replace("_", "-underscore-")
    return sanitized_value


def unsanitize_cluster_name(value: Optional[str]) -> str:
    """
    Reverts the sanitized cluster name back to the original name.
    """
    if value is None:
        return ""
    return value.replace("-space-", " ").replace("-dash-", "/").replace(
        "-at-", "@").replace("-underscore-", "_")


def generate_manager_config(host: str, port: int):
    """Generates the API server config file."""
    absolute_path = os.path.expanduser(API_SERVER_CONFIG_PATH)

    # If path exists, check if host and port are identical
    if os.path.exists(absolute_path):
        with open(absolute_path, "r") as config_file:
            config_dict = yaml.safe_load(config_file)

            if (config_dict["api_server"]["host"] == host
                    and config_dict["api_server"]["port"] == port
                    and "secret" in config_dict["api_server"]):
                print("API server config already exists. Skipping generation.")
                return

    config_dict = {
        "api_server": {
            "host": host,
            "port": port,
            "secret": os.urandom(256).hex(),
        },
        "users": [],
    }
    os.makedirs(os.path.dirname(absolute_path), exist_ok=True)
    with open(absolute_path, "w") as config_file:
        yaml.dump(config_dict, config_file)


def load_object(response: Union[Dict, List[Dict]]):
    """
    Loads an object or a list of objects (from templates) from a dictionary.
    """
    if isinstance(response, list):
        return [load_single_object(item) for item in response]
    return load_single_object(response)


def load_single_object(item: dict):
    """
    Loads a single object (from templates) from a dictionary.
    """
    try:
        kind = item["kind"]
        object_class = getattr(OBJECT_TEMPLATES, kind)
        if object_class:
            return object_class(**item)
        raise ValueError(f"Unknown kind: {kind}")
    except KeyError as error:
        raise ValueError(f"Missing expected key: {error}") from error


def watch_events(url: str, headers: Optional[dict] = None):
    """Yields watch events from the given URL."""
    if headers:
        response = requests.get(url, stream=True, headers=headers)
    else:
        response = requests.get(url, stream=True)
    for line in response.iter_lines():
        if line:
            data = json.loads(line.decode("utf-8"))
            yield data


def match_labels(labels: dict, labels_selector: dict):
    """Returns True if the labels match the label selector."""
    if not labels_selector:
        return True
    for key, value in labels_selector.items():
        if key not in labels or labels[key] != value:
            return False
    return True


def load_manager_config():
    """Loads the API server config file."""
    try:
        with open(os.path.expanduser(API_SERVER_CONFIG_PATH),
                  "r") as config_file:
            config_dict = yaml.safe_load(config_file)

    except FileNotFoundError as error:
        raise Exception(
            f"API server config file not found at {API_SERVER_CONFIG_PATH}."
        ) from error
    return config_dict


def delete_unused_cluster_config(cluster_name: str):
    """Deletes the cluster config directory from the Skyconf directory."""
    shutil.rmtree(f"{os.path.expanduser('~/.skyconf')}/{cluster_name}")


def update_manager_config(config: dict):
    """Updates the API server config file."""
    with open(os.path.expanduser(API_SERVER_CONFIG_PATH), "w") as config_file:
        yaml.dump(config, config_file)<|MERGE_RESOLUTION|>--- conflicted
+++ resolved
@@ -11,10 +11,6 @@
 import yaml
 
 from skyflow.globals import API_SERVER_CONFIG_PATH
-<<<<<<< HEAD
-
-=======
->>>>>>> cc7be210
 
 OBJECT_TEMPLATES = importlib.import_module("skyflow.templates")
 
