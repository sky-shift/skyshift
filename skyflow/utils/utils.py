"""
Utility functions for Skyflow.
"""
import importlib
import json
import os
import shutil
from datetime import datetime, timezone
from typing import Dict, List, Optional, Union

import requests
import yaml
from skyflow.utils.utils_exception import InvalidClusterNameError, ObjectLoadingError


from skyflow.globals import API_SERVER_CONFIG_PATH

OBJECT_TEMPLATES = importlib.import_module("skyflow.templates")


def sanitize_cluster_name(value: str) -> str:
    """
    Validates the name field of a Cluster, ensuring
    it does not contain whitespaces, @, _ or '/'.
    """
    if not value or value.isspace() or len(value) == 0:
<<<<<<< HEAD
        raise InvalidClusterNameError(f"Name format is invalid: {value}")
    sanitized_value = value.replace(" ", "-space-").replace("/",
                                                            "-dash-").replace(
                                                                "@", "-at-")
=======
        raise ValueError(f"Name format is invalid: {value}")
    sanitized_value = value.replace(" ", "-space-").replace(
        "/", "-dash-").replace("@", "-at-").replace("_", "-underscore-")
>>>>>>> 04d3081c
    return sanitized_value


def unsanitize_cluster_name(value: Optional[str]) -> str:
    """
    Reverts the sanitized cluster name back to the original name.
    """
    if value is None:
        return ""
    return value.replace("-space-", " ").replace("-dash-", "/").replace(
        "-at-", "@").replace("-underscore-", "_")


def generate_manager_config(host: str, port: int):
    """Generates the API server config file."""
    absolute_path = os.path.expanduser(API_SERVER_CONFIG_PATH)
    # If path exists, check if host and port are identical
    if os.path.exists(absolute_path):
        with open(absolute_path, "r") as config_file:
            config_dict = yaml.safe_load(config_file)

            if (config_dict["api_server"]["host"] == host
                    and config_dict["api_server"]["port"] == port
                    and "secret" in config_dict["api_server"]):
                print("API server config already exists. Skipping generation.")
                return

    config_dict = {
        "api_server": {
            "host": host,
            "port": port,
            "secret": os.urandom(256).hex(),
        },
        "users": [],
    }
    os.makedirs(os.path.dirname(absolute_path), exist_ok=True)
    with open(absolute_path, "w") as config_file:
        yaml.dump(config_dict, config_file)


def load_object(response: Union[Dict, List[Dict]]):
    """
    Loads an object or a list of objects (from templates) from a dictionary.
    """
    if isinstance(response, list):
        return [load_single_object(item) for item in response]
    return load_single_object(response)


def load_single_object(item: dict):
    """
    Loads a single object (from templates) from a dictionary.
    """
    try:
        kind = item["kind"]
        object_class = getattr(OBJECT_TEMPLATES, kind)
        if object_class:
            return object_class(**item)
        raise ObjectLoadingError(f"Unknown kind: {kind}")
    except KeyError as error:
        raise ObjectLoadingError(f"Missing expected key: {error}")


def watch_events(url: str, headers: Optional[dict] = None):
    """Yields watch events from the given URL."""
    with requests.get(url, stream=True, headers=headers) as response:
        try:
            for line in response.iter_lines():
                if line:  # Make sure the line is not empty
                    data = json.loads(line.decode("utf-8"))
                    yield data
        finally:
            response.close()


def match_labels(labels: dict, labels_selector: dict):
    """Returns True if the labels match the label selector."""
    if not labels_selector:
        return True
    for key, value in labels_selector.items():
        if key not in labels or labels[key] != value:
            return False
    return True


def load_manager_config():
    """Loads the API server config file."""
    try:
        with open(os.path.expanduser(API_SERVER_CONFIG_PATH),
                  "r") as config_file:
            config_dict = yaml.safe_load(config_file)
    except FileNotFoundError as error:
        raise Exception(
            f"API server config file not found at {API_SERVER_CONFIG_PATH}."
        ) from error
    return config_dict


def delete_unused_cluster_config(cluster_name: str):
    """Deletes the cluster config directory from the Skyconf directory."""
    shutil.rmtree(f"{os.path.expanduser('~/.skyconf')}/{cluster_name}")


def fetch_datetime():
    """Returns the current date and time as a string."""
    # Get the current datetime in UTC
    current_time = datetime.now(timezone.utc).replace(tzinfo=None)
    # Format the datetime as a string in ISO 8601 format
    return current_time.isoformat(timespec='seconds')


def compute_datetime_delta(start: str, end: str):
    """Computes the difference between two datetimes and returns a formatted string."""
    start_time = datetime.fromisoformat(start)
    end_time = datetime.fromisoformat(end)
    # Calculate the difference between the two times
    delta = end_time - start_time
    days = delta.days
    seconds = delta.seconds

    # Calculate hours, minutes, and seconds
    hours = seconds // 3600
    minutes = (seconds % 3600) // 60
    seconds = seconds % 60
    # Format the output based on the largest non-zero value.
    if days > 0:
        return f"{days}d"
    if hours > 0:
        return f"{hours}h"
    if minutes > 0:
        return f"{minutes}m"
    return f"{seconds}s"


def update_manager_config(config: dict):
    """Updates the API server config file."""
    with open(os.path.expanduser(API_SERVER_CONFIG_PATH), "w") as config_file:
        yaml.dump(config, config_file)<|MERGE_RESOLUTION|>--- conflicted
+++ resolved
@@ -24,16 +24,9 @@
     it does not contain whitespaces, @, _ or '/'.
     """
     if not value or value.isspace() or len(value) == 0:
-<<<<<<< HEAD
         raise InvalidClusterNameError(f"Name format is invalid: {value}")
-    sanitized_value = value.replace(" ", "-space-").replace("/",
-                                                            "-dash-").replace(
-                                                                "@", "-at-")
-=======
-        raise ValueError(f"Name format is invalid: {value}")
     sanitized_value = value.replace(" ", "-space-").replace(
         "/", "-dash-").replace("@", "-at-").replace("_", "-underscore-")
->>>>>>> 04d3081c
     return sanitized_value
 
 
