--- conflicted
+++ resolved
@@ -16,11 +16,8 @@
 from skyflow.etcd_client.etcd_client import (ConflictError, ETCDClient,
                                              KeyNotFoundError,
                                              get_resource_version)
-<<<<<<< HEAD
-=======
 from skyflow.tests.tests_utils import (retrieve_current_working_dir,
                                        setup_skyshift, shutdown_skyshift)
->>>>>>> 93ecb963
 
 # NOTE:
 # In the following test, we assume that the key for the value dictionary is always "value_key". This is hard-coded.
