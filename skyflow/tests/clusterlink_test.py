"""
Unit tests for the Clusterlink APIs

Prerequisites : KIND (https://kind.sigs.k8s.io)

Run : pytest clusterlink_test.py
"""
import logging
import os
import subprocess
import sys
import time

import pytest
<<<<<<< HEAD


=======
import logging
>>>>>>> a932edd4
sys.path.append('path')

from skyflow.cluster_manager import KubernetesManager
from skyflow.network.cluster_linkv2 import (create_link,
                                            delete_export_service,
                                            delete_import_service,
                                            export_service, import_service,
                                            launch_clusterlink)

CL1 = "peer1"
CL2 = "peer2"
CL1NAME = "kind-" + CL1
CL2NAME = "kind-" + CL2

HTTPIMAGE = "hashicorp/http-echo"
HTTP_SERVER = "http-server"
DSTPORT = 8080


def _cleanup_clusters():

    def _delete_cluster(name):
        """ Deletes a KIND Cluster """
        os.system(f"kind delete cluster --name={name}")

    """ Cleans up test environment """
    _delete_cluster(CL1)
    _delete_cluster(CL2)


def _setup_clusters():
    """ Sets up KIND Cluster for test environment """

    def _create_cluster(name):
        """ Creates a KIND Cluster """
        os.system(f"kind create cluster  --name={name}")

    _create_cluster(CL1)
    time.sleep(1)
    _create_cluster(CL2)
    time.sleep(1)


def _load_services():
    """ Loads the services in clusters to be used for connectivity tests """
    os.system(f"kubectl config use-context {CL2NAME}")
    os.system(
        f"kubectl run http-server --image {HTTPIMAGE}"
        " --port 8080 -l app=http-server -- -listen=:8080 -text=clusterlink-hello"
    )
    os.system("kubectl wait --for=condition=Ready pod/http-server")
    os.system("kubectl create service nodeport http-server --tcp=8080:8080")


def _try_connection():
    """ Tries connecting to iperf3 server from the iperf3 client """
    logging.debug("Starting to test connection")
    os.system(f"kubectl config use-context {CL1NAME}")
    try:
        os.system("kubectl wait --for=condition=Ready pod/gwctl")
        direct_output = subprocess.check_output(
            f"kubectl exec -i gwctl -- timeout 30 sh -c "
            f"'until wget -T 1 http-server-{CL2NAME}:{DSTPORT} -q -O -; do sleep 0.1; done'",
            shell=True)

        logging.debug(f"{direct_output.decode()}")
        if "clusterlink-hello" in direct_output.decode():
            logging.debug("Successful connection")
            return True
    except subprocess.CalledProcessError as e:
        return False
    return False


def _delete_clusterlink_deployment():
    subprocess.getoutput(
        f"kubectl delete deployment cl-controlplane --context {CL1NAME}")
    subprocess.getoutput(
        f"kubectl delete deployment cl-controlplane --context {CL2NAME}")


def _wait():
    time.sleep(1)
    subprocess.getoutput(
        f"kubectl exec -i gwctl --context {CL1NAME} -- timeout 30 sh -c"
        " 'until timeout 1 nc -z http-server-{CL2NAME} {DSTPORT}; do sleep 0.1; done'"
    )


def test_clusterlink():
    """Tests connectivity using clusterlink APIs in KIND environment"""
    _cleanup_clusters()
    _setup_clusters()
    cluster1_manager = KubernetesManager(CL1NAME)
    cluster2_manager = KubernetesManager(CL2NAME)

    # Test Setup of Clusterlink on a fresh kubernetes cluster
    assert launch_clusterlink(cluster1_manager) is True
    assert launch_clusterlink(cluster2_manager) is True
    assert create_link(cluster1_manager, cluster2_manager) is True
    _load_services()
    assert export_service(HTTP_SERVER, cluster2_manager,
                          [DSTPORT]) is True
    assert import_service(HTTP_SERVER, cluster1_manager,
                          cluster2_manager.cluster_name, [DSTPORT]) is True
    _wait()
    assert _try_connection() is True

    logging.debug("Starting re-export/import connection test")
    # Test deletion and export/import again
    assert delete_export_service(HTTP_SERVER, cluster2_manager) is True
    assert delete_import_service(HTTP_SERVER, cluster1_manager, 
                                 cluster2_manager.cluster_name) is True
    time.sleep(1)
    assert export_service(HTTP_SERVER, cluster2_manager,
                          [DSTPORT]) is True
    assert import_service(HTTP_SERVER, cluster1_manager,
                          cluster2_manager.cluster_name, [DSTPORT]) is True
    _wait()
    assert _try_connection() is True

    logging.debug("Starting deployment reset connection test")
    # Test destroying clusterlink deployment, and re-install
    _delete_clusterlink_deployment()
    assert launch_clusterlink(cluster1_manager) is True
    assert launch_clusterlink(cluster2_manager) is True
    _wait()
    assert _try_connection() is True
    _cleanup_clusters()<|MERGE_RESOLUTION|>--- conflicted
+++ resolved
@@ -12,12 +12,7 @@
 import time
 
 import pytest
-<<<<<<< HEAD
-
-
-=======
 import logging
->>>>>>> a932edd4
 sys.path.append('path')
 
 from skyflow.cluster_manager import KubernetesManager
