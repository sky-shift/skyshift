--- conflicted
+++ resolved
@@ -11,10 +11,7 @@
 import os
 import subprocess
 import tempfile
-<<<<<<< HEAD
-=======
 import time
->>>>>>> 21896c0b
 from unittest.mock import patch
 
 import pytest
