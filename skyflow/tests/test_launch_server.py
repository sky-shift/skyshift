--- conflicted
+++ resolved
@@ -30,12 +30,7 @@
         """
 
         # Remove the API_SERVER_CONFIG_PATH file if it exists
-<<<<<<< HEAD
-        if os.path.exists(
-                os.path.expanduser(API_SERVER_CONFIG_PATH)):
-=======
         if os.path.exists(os.path.expanduser(API_SERVER_CONFIG_PATH)):
->>>>>>> cc7be210
             os.remove(os.path.expanduser(API_SERVER_CONFIG_PATH))
 
         test_host = "127.0.0.1"
@@ -60,12 +55,7 @@
         expected_config = mock_config_dict  # Or construct this as needed
 
         # Build the expected absolute file path
-<<<<<<< HEAD
-        expected_file_path = os.path.expanduser(
-            API_SERVER_CONFIG_PATH)
-=======
         expected_file_path = os.path.expanduser(API_SERVER_CONFIG_PATH)
->>>>>>> cc7be210
 
         # Verify if the directories were created
         mock_makedirs.assert_called_with(os.path.dirname(expected_file_path),
