import os
import shutil
import subprocess
import time


def setup_skyflow(temp_data_dir: str) -> None:
    """
    Sets up the Skyflow service by starting the necessary processes.
    
    Args:
        temp_data_dir (str): The temporary directory to use for data storage.
    
    Raises:
        RuntimeError: If the server does not start within the expected time frame.
    """
    time.sleep(5)  # Wait for any previous processes to terminate.
    print("Using temporary data directory for ETCD:", temp_data_dir)

    skyconf_dir = os.path.expanduser("~/.skyconf/")
    dest_skyconf_dir = os.path.join(temp_data_dir, ".skyconf")
    if os.path.exists(dest_skyconf_dir):
        shutil.rmtree(dest_skyconf_dir) # Remove the backup directory if it exists.
        
    if os.path.exists(skyconf_dir):
        shutil.copytree(skyconf_dir, dest_skyconf_dir)
<<<<<<< HEAD
        print(f"Copied {skyconf_dir} to {dest_skyconf_dir}.")

=======
        shutil.rmtree(
            skyconf_dir
        )  # Remove the original ~/.skyconf/ directory after copying.
        print(
            f"Copied {skyconf_dir} to {dest_skyconf_dir} and removed the original directory."
        )
>>>>>>> 708e4178

    workers = 1  # Number of worker processes to use.
    # Retrieves the absolute path to the launch script.
    install_script_path = retrieve_current_working_dir(
        "../../api_server/launch_server.py")

    # Command to start the server process.
    command = [
        "python", install_script_path, "--workers",
        str(workers), "--data-directory", temp_data_dir
    ]
    # Starts the server process asynchronously.
    subprocess.Popen(command)

    timeout = 60  # Maximum time to wait for the server to start, in seconds.
    start_time = time.time()
    # Polls the process status until both required services are running or timeout.
    while (not is_process_running("launch_server")
           or not is_process_running("etcd")
           ) and time.time() - start_time < timeout:
        time.sleep(1)  # Check the process status every second.

    # Checks if the server failed to start within the timeout period.
    if not is_process_running("launch_server") or not is_process_running(
            "etcd"):
        raise RuntimeError("Server did not start within the expected time.")

    time.sleep(
        20)  # Additional wait time for the server to become fully operational.


def shutdown_skyflow(temporal_directory: str) -> None:
    """
    Shuts down the Skyflow service by terminating its processes.
    """

    kill_process("launch_sky_manager")
    kill_process("launch_server")
    kill_process("etcd")
    # Path to the backed up .skyconf directory within the temporary directory.
    backup_skyconf_dir = os.path.join(temporal_directory, ".skyconf")

    # Original .skyconf directory path.
    original_skyconf_dir = os.path.expanduser("~/.skyconf")

    # Check if the backup exists.
    if os.path.exists(backup_skyconf_dir):
        # Remove the current .skyconf directory if it exists to avoid conflicts.
        if os.path.exists(original_skyconf_dir):
            shutil.rmtree(original_skyconf_dir)
        # Move the backup to the original location.
        shutil.move(backup_skyconf_dir, original_skyconf_dir)
        print(f"Restored {original_skyconf_dir} from the backup.")
    else:
        print(
            f"No backup found in {backup_skyconf_dir}. No action taken for ~/.skyconf restoration."
        )

    if os.path.exists(temporal_directory):
        shutil.rmtree(temporal_directory)
        print(f"Removed temporary directory {temporal_directory}")

def kill_process(process_name: str) -> None:
    """
    Attempts to kill a process by name.
    
    Args:
        process_name (str): The name of the process to terminate.
    """
    try:
        print("Killing process:", process_name)
        command = f"sudo pkill -9 -f '{process_name}'"
        subprocess.run(command, shell=True, check=True)
        print(f"Successfully killed process {process_name}")
    except subprocess.CalledProcessError:
        print(f"Failed to kill process {process_name}")


def retrieve_current_working_dir(relative_path_to_script: str) -> str:
    """
    Retrieves the absolute path to a script, given its relative path.
    
    Args:
        relative_path_to_script (str): The relative path from this script to the target.
    
    Returns:
        str: The absolute path to the target script.
    """
    current_file_path = os.path.abspath(__file__)
    current_directory = os.path.dirname(current_file_path)
    install_script_path = os.path.abspath(
        os.path.join(current_directory, relative_path_to_script))
    return install_script_path


def is_process_running(process_name: str) -> bool:
    """
    Checks if a process with the given name is currently running.
    
    Args:
        process_name (str): The name of the process to check.
    
    Returns:
        bool: True if the process is running, False otherwise.
    """
    try:
        # Uses grep to search for the process, avoiding matching the grep command itself.
        command = f"ps aux | grep '[{process_name[0]}]{process_name[1:]}'"
        result = subprocess.run(command,
                                shell=True,
                                check=True,
                                stdout=subprocess.PIPE,
                                text=True)

        # Splits the output by newline to get individual lines.
        output_lines = result.stdout.strip().split('\n')
        # If there's at least one line, the process is running.
        return len(output_lines) >= 1
    except subprocess.CalledProcessError:
        # If an error occurs (e.g., the process is not found), returns False.
        return False<|MERGE_RESOLUTION|>--- conflicted
+++ resolved
@@ -24,17 +24,8 @@
         
     if os.path.exists(skyconf_dir):
         shutil.copytree(skyconf_dir, dest_skyconf_dir)
-<<<<<<< HEAD
         print(f"Copied {skyconf_dir} to {dest_skyconf_dir}.")
 
-=======
-        shutil.rmtree(
-            skyconf_dir
-        )  # Remove the original ~/.skyconf/ directory after copying.
-        print(
-            f"Copied {skyconf_dir} to {dest_skyconf_dir} and removed the original directory."
-        )
->>>>>>> 708e4178
 
     workers = 1  # Number of worker processes to use.
     # Retrieves the absolute path to the launch script.
