--- conflicted
+++ resolved
@@ -1,11 +1,8 @@
-<<<<<<< HEAD
 """
 Common utilities shared by all tests.
 """
 
-=======
 import logging
->>>>>>> f14a68b0
 import os
 import shutil
 import subprocess
@@ -28,13 +25,8 @@
     skyconf_dir = os.path.expanduser("~/.skyconf/")
     dest_skyconf_dir = os.path.join(temp_data_dir, ".skyconf")
     if os.path.exists(dest_skyconf_dir):
-<<<<<<< HEAD
         # Remove the backup directory if it exists.
         shutil.rmtree(dest_skyconf_dir)
-=======
-        shutil.rmtree(
-            dest_skyconf_dir)  # Remove the backup directory if it exists.
->>>>>>> f14a68b0
 
     if os.path.exists(skyconf_dir):
         shutil.copytree(skyconf_dir, dest_skyconf_dir)
