import os
import shutil
import subprocess
import time


def setup_skyflow(temp_data_dir: str) -> None:
    """
    Sets up the Skyflow service by starting the necessary processes.
    
    Args:
        temp_data_dir (str): The temporary directory to use for data storage.
    
    Raises:
        RuntimeError: If the server does not start within the expected time frame.
    """
    time.sleep(5)  # Wait for any previous processes to terminate.
    print("Using temporary data directory for ETCD:", temp_data_dir)

    skyconf_dir = os.path.expanduser("~/.skyconf/")
    dest_skyconf_dir = os.path.join(temp_data_dir, ".skyconf")
    if os.path.exists(dest_skyconf_dir):
        shutil.rmtree(dest_skyconf_dir) # Remove the backup directory if it exists.
        
    if os.path.exists(skyconf_dir):
        shutil.copytree(skyconf_dir, dest_skyconf_dir)
<<<<<<< HEAD
        # shutil.rmtree(skyconf_dir)  # Remove the original ~/.skyconf/ directory after copying.
=======
>>>>>>> a0ae3250
        print(f"Copied {skyconf_dir} to {dest_skyconf_dir}.")


    workers = 1  # Number of worker processes to use.
    # Retrieves the absolute path to the launch script.
    install_script_path = retrieve_current_working_dir(
        "../../api_server/launch_server.py")

    # Command to start the server process.
    command = [
        "python", install_script_path, "--workers",
        str(workers), "--data-directory", temp_data_dir
    ]
    # Starts the server process asynchronously.
    subprocess.Popen(command)

    timeout = 60  # Maximum time to wait for the server to start, in seconds.
    start_time = time.time()
    # Polls the process status until both required services are running or timeout.
    while (not is_process_running("launch_server")
           or not is_process_running("etcd")
           ) and time.time() - start_time < timeout:
        time.sleep(1)  # Check the process status every second.

    # Checks if the server failed to start within the timeout period.
    if not is_process_running("launch_server") or not is_process_running(
            "etcd"):
        raise RuntimeError("Server did not start within the expected time.")

    time.sleep(
        20)  # Additional wait time for the server to become fully operational.


def shutdown_skyflow(temporal_directory: str) -> None:
    """
    Shuts down the Skyflow service by terminating its processes.
    """

    kill_process("launch_sky_manager")
    kill_process("launch_server")
    kill_process("etcd")
    # Path to the backed up .skyconf directory within the temporary directory.
    backup_skyconf_dir = os.path.join(temporal_directory, ".skyconf")

    # Original .skyconf directory path.
    original_skyconf_dir = os.path.expanduser("~/.skyconf")

    # Check if the backup exists.
    if os.path.exists(backup_skyconf_dir):
        # Remove the current .skyconf directory if it exists to avoid conflicts.
        if os.path.exists(original_skyconf_dir):
            shutil.rmtree(original_skyconf_dir)
        # Move the backup to the original location.
        shutil.move(backup_skyconf_dir, original_skyconf_dir)
        print(f"Restored {original_skyconf_dir} from the backup.")
    else:
        print(
            f"No backup found in {backup_skyconf_dir}. No action taken for ~/.skyconf restoration."
        )

    if os.path.exists(temporal_directory):
        shutil.rmtree(temporal_directory)
        print(f"Removed temporary directory {temporal_directory}")

def kill_process(process_name: str) -> None:
    """
    Attempts to kill a process by name.
    
    Args:
        process_name (str): The name of the process to terminate.
    """
    try:
        print("Killing process:", process_name)
        command = f"sudo pkill -9 -f '{process_name}'"
        subprocess.run(command, shell=True, check=True)
        print(f"Successfully killed process {process_name}")
    except subprocess.CalledProcessError:
        print(f"Failed to kill process {process_name} hiiiiiii")
        print("hiii")


def retrieve_current_working_dir(relative_path_to_script: str) -> str:
    """
    Retrieves the absolute path to a script, given its relative path.
    
    Args:
        relative_path_to_script (str): The relative path from this script to the target.
    
    Returns:
        str: The absolute path to the target script.
    """
    current_file_path = os.path.abspath(__file__)
    current_directory = os.path.dirname(current_file_path)
    install_script_path = os.path.abspath(
        os.path.join(current_directory, relative_path_to_script))
    return install_script_path


def is_process_running(process_name: str) -> bool:
    """
    Checks if a process with the given name is currently running.
    
    Args:
        process_name (str): The name of the process to check.
    
    Returns:
        bool: True if the process is running, False otherwise.
    """
    try:
        # Uses grep to search for the process, avoiding matching the grep command itself.
        command = f"ps aux | grep '[{process_name[0]}]{process_name[1:]}'"
        result = subprocess.run(command,
                                shell=True,
                                check=True,
                                stdout=subprocess.PIPE,
                                text=True)

        # Splits the output by newline to get individual lines.
        output_lines = result.stdout.strip().split('\n')
        # If there's at least one line, the process is running.
        return len(output_lines) >= 1
    except subprocess.CalledProcessError:
        # If an error occurs (e.g., the process is not found), returns False.
        return False<|MERGE_RESOLUTION|>--- conflicted
+++ resolved
@@ -24,10 +24,6 @@
         
     if os.path.exists(skyconf_dir):
         shutil.copytree(skyconf_dir, dest_skyconf_dir)
-<<<<<<< HEAD
-        # shutil.rmtree(skyconf_dir)  # Remove the original ~/.skyconf/ directory after copying.
-=======
->>>>>>> a0ae3250
         print(f"Copied {skyconf_dir} to {dest_skyconf_dir}.")
 
 
