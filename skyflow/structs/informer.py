"""Informers manage the most-recent state of objects in a cache.

Informers are used to manage the most-recent state of objects in
a cache. They are used to minimize pressure on the API server by
reducing the number of API calls via watches.

Typical usage example:

    cluster_api = ClusterAPI()
    cluster_informer = Informer(cluster_api)
    cluster_informer.start()
    print(cluster_informer.get_cache())
"""

import logging
import queue
import threading
import time
from typing import Any, Dict

from skyflow.templates.event_template import WatchEventEnum

logging.basicConfig(
    level=logging.INFO,
    format="%(name)s - %(asctime)s - %(levelname)s - %(message)s")

<<<<<<< HEAD

=======
>>>>>>> 19e50a2192490769fd4006e3de774a5e150abc04
class Informer:  # pylint: disable=too-many-instance-attributes
    """Informer manages the most-recent state of objects in a cache.
    It regularly watches the API server and updates the cache asynchronously.
    """

<<<<<<< HEAD
    def __init__(self, api: object, logger=logging.getLogger("[Informer]")):
=======
    def __init__(self, api: object):
        from skyflow.structs import Watcher
>>>>>>> 19e50a2192490769fd4006e3de774a5e150abc04
        self.api = api
        self.logger = logger
        self.watcher = Watcher(self.api)
        self.informer_queue: queue.Queue = queue.Queue()
        self.lock = threading.Lock()
        self.cache: Dict[str, Any] = {}

        # This thread reflects changes over the watch and
        # populates the informer queue.
        self.reflector = threading.Thread(target=self._reflect_events)
        # The event controller thread consumes the informer
        # queue and calls the add/delete/update callbacks.
        self.event_controller = threading.Thread(target=self._event_controller)

        # By default, callbacks do nothing.
        self.callback_handler: Dict[str, Any] = {}

    def sync_cache(self):
        """Lists all available objects and populates the cache with such objects."""
        api_object = self.api.list()
        self.cache = {}
        for obj in api_object.objects:
            name = obj.metadata.name
            self.cache[name] = obj

    def start(self):
        """Starts the informer."""
        # Start the reflector and event controller threads.
        self.reflector.start()
        self.event_controller.start()

        # Populate informer cache.
        self.sync_cache()

    def join(self):
        """Joins the informer threads."""
        # Join the reflector and event controller threads.
        self.reflector.join()
        self.event_controller.join()

    def add_event_callbacks(
        self,
        add_event_callback=None,
        update_event_callback=None,
        delete_event_callback=None,
    ):
        """Adds callbacks to the informer to populate controller event queue."""
        # Set the add, update, and delete callbacks.
        if add_event_callback:
            self.callback_handler["add"] = add_event_callback
        if update_event_callback:
            self.callback_handler["update"] = update_event_callback
        if delete_event_callback:
            self.callback_handler["delete"] = delete_event_callback

    def _reflect_events(self):
        for watch_event in self.watcher.watch():
            self.informer_queue.put(watch_event)

    def _event_controller(self):
        while True:
            watch_event = self.informer_queue.get()
            event_type = watch_event.event_type
            watch_obj = watch_event.object
            obj_name = watch_obj.get_name()

            if event_type == WatchEventEnum.ADD:
                with self.lock:
                    self.cache[obj_name] = watch_obj
                if "add" in self.callback_handler:
                    self.callback_handler["add"](watch_event)
            elif event_type == WatchEventEnum.UPDATE:
                old_obj = self.cache[obj_name]
                with self.lock:
                    self.cache[obj_name] = watch_obj
                if "update" in self.callback_handler:
                    self.callback_handler["update"](old_obj, watch_event)
            elif event_type == WatchEventEnum.DELETE:
                del self.cache[obj_name]
                if "delete" in self.callback_handler:
                    self.callback_handler["delete"](watch_event)

    def get_cache(self):
        """Returns the informer cache. at a given point in time."""
        with self.lock:
            self.logger.debug("Cache: %s", self.cache)
            return self.cache


if __name__ == "__main__":
    from skyflow.api_client import ClusterAPI

    cluster_api = ClusterAPI()
    informer = Informer(cluster_api)
    informer.start()
    while True:
        print(informer.get_cache())
        time.sleep(1)<|MERGE_RESOLUTION|>--- conflicted
+++ resolved
@@ -18,27 +18,20 @@
 import time
 from typing import Any, Dict
 
+from skyflow.structs import Watcher
 from skyflow.templates.event_template import WatchEventEnum
 
 logging.basicConfig(
     level=logging.INFO,
     format="%(name)s - %(asctime)s - %(levelname)s - %(message)s")
 
-<<<<<<< HEAD
 
-=======
->>>>>>> 19e50a2192490769fd4006e3de774a5e150abc04
 class Informer:  # pylint: disable=too-many-instance-attributes
     """Informer manages the most-recent state of objects in a cache.
     It regularly watches the API server and updates the cache asynchronously.
     """
 
-<<<<<<< HEAD
     def __init__(self, api: object, logger=logging.getLogger("[Informer]")):
-=======
-    def __init__(self, api: object):
-        from skyflow.structs import Watcher
->>>>>>> 19e50a2192490769fd4006e3de774a5e150abc04
         self.api = api
         self.logger = logger
         self.watcher = Watcher(self.api)
