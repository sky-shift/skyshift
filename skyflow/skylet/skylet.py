--- conflicted
+++ resolved
@@ -7,22 +7,11 @@
 import traceback
 from typing import List, Type
 
-<<<<<<< HEAD
-from skyflow.controllers import Controller
-from skyflow.globals import K8_MANAGERS
-from skyflow.skylet import (ClusterController, EndpointsController,
-                            FlowController, JobController, NetworkController,
-                            ProxyController, ServiceController)
-from skyflow.templates import Cluster
-=======
-import yaml
-
 from skyflow.controllers.controller import Controller
 from skyflow.skylet import (ClusterController, EndpointsController,
                             FlowController, JobController, NetworkController,
                             ProxyController, ServiceController)
 from skyflow.templates.cluster_template import Cluster
->>>>>>> 4abe1656
 
 BASE_CONTROLLERS: List[Type[Controller]] = [
     ClusterController,
@@ -41,24 +30,6 @@
     """
     Launches a Skylet for a given cluster.
     """
-<<<<<<< HEAD
-    cluster_id: str = cluster_obj.metadata.name
-    cluster_type: str = cluster_obj.spec.manager
-
-    controller_types: List[Type[Controller]] = BASE_CONTROLLERS
-    if cluster_type in K8_MANAGERS:
-        controller_types.extend(SERVICE_CONTROLLERS)
-
-    controllers: List[Controller] = []
-    for cont in controller_types:
-        try:
-            init_controller: Controller = cont(cluster_id)
-            controllers.append(init_controller)
-        except Exception:  # pylint: disable=broad-except
-            print(traceback.format_exc())
-            print(f"Failed to initialize Skylet controller {cont}, "
-                  f"check if cluster {cluster_id} is valid.")
-=======
     controller_types: List[
         Type[Controller]] = BASE_CONTROLLERS + SERVICE_CONTROLLERS
     controllers: List[Controller] = []
@@ -73,22 +44,4 @@
     for controller in controllers:
         controller.start()
     for controller in controllers:
-        controller.join()
-
-
-if __name__ == "__main__":
-    parser = argparse.ArgumentParser(
-        description="Launch a Skylet for a cluster.")
-    parser.add_argument("--config",
-                        type=str,
-                        required=True,
-                        help="Path to the Cluster YAML file.")
-
-    args = parser.parse_args()
-    yaml_file_path = args.config
->>>>>>> 4abe1656
-
-    for controller in controllers:
-        controller.start()
-    for controller in controllers:
         controller.join()