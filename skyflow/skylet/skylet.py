"""
Each Skylet corresponds to a cluster.

Skylet is a daemon process that runs in the background.
It is responsible for updating the state of the cluster and jobs submitted.
"""
import traceback
from typing import List, Type

<<<<<<< HEAD
=======
import yaml

from skyflow.cluster_manager.manager import K8_MANAGERS
>>>>>>> cae44359
from skyflow.controllers.controller import Controller
from skyflow.globals import K8_MANAGERS
from skyflow.skylet import (ClusterController, EndpointsController,
                            FlowController, JobController, NetworkController,
                            ProxyController, ServiceController)
from skyflow.templates.cluster_template import Cluster

BASE_CONTROLLERS: List[Type[Controller]] = [
    ClusterController,
    FlowController,
    JobController,
]
SERVICE_CONTROLLERS: List[Type[Controller]] = [
    NetworkController,
    ProxyController,
    EndpointsController,
    ServiceController,
]


def launch_skylet(cluster_obj: Cluster):
    """
    Launches a Skylet for a given cluster.
    """
<<<<<<< HEAD
    manager_type = cluster_obj.spec.manager
    controller_types: List[Type[Controller]] = BASE_CONTROLLERS
    if manager_type in K8_MANAGERS:
        controller_types.extend(SERVICE_CONTROLLERS)
=======

    controller_types: List[Type[Controller]] = BASE_CONTROLLERS

    if cluster_obj.spec.manager in K8_MANAGERS:
        controller_types += SERVICE_CONTROLLERS

>>>>>>> cae44359
    controllers: List[Controller] = []
    for cont in controller_types:
        try:
            init_controller: Controller = cont(cluster_obj)
            controllers.append(init_controller)
        except Exception:  # pylint: disable=broad-except
            print(traceback.format_exc())
            print(f"Failed to initialize Skylet controller {cont}, \
                    check if cluster {cluster_obj} is valid.")
    for controller in controllers:
        controller.start()
    for controller in controllers:
        controller.join()<|MERGE_RESOLUTION|>--- conflicted
+++ resolved
@@ -7,12 +7,7 @@
 import traceback
 from typing import List, Type
 
-<<<<<<< HEAD
-=======
-import yaml
-
 from skyflow.cluster_manager.manager import K8_MANAGERS
->>>>>>> cae44359
 from skyflow.controllers.controller import Controller
 from skyflow.globals import K8_MANAGERS
 from skyflow.skylet import (ClusterController, EndpointsController,
@@ -37,19 +32,10 @@
     """
     Launches a Skylet for a given cluster.
     """
-<<<<<<< HEAD
     manager_type = cluster_obj.spec.manager
     controller_types: List[Type[Controller]] = BASE_CONTROLLERS
     if manager_type in K8_MANAGERS:
         controller_types.extend(SERVICE_CONTROLLERS)
-=======
-
-    controller_types: List[Type[Controller]] = BASE_CONTROLLERS
-
-    if cluster_obj.spec.manager in K8_MANAGERS:
-        controller_types += SERVICE_CONTROLLERS
-
->>>>>>> cae44359
     controllers: List[Controller] = []
     for cont in controller_types:
         try:
