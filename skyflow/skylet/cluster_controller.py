--- conflicted
+++ resolved
@@ -119,28 +119,6 @@
 
 
 # Testing purposes.
-<<<<<<< HEAD
-if __name__ == '__main__':
-    cluster_api = ClusterAPI()
-    try:
-        cluster_api.create({
-            "kind": "Cluster",
-            "metadata": {
-                "name": "cdaron-onprem"
-            },
-            "spec": {
-                'manager': 'slurm',
-            }
-        })
-    except:
-        pass
-    hc = ClusterController('cdaron-onprem')
-    hc.run()
-
-# for node, accelerator_type in self.accelerator_types.items():
-#     cluster_status.capacity[node][accelerator_type] = cluster_status.capacity[node].pop('gpu')
-#     cluster_status.allocatable_capacity[node][accelerator_type] = cluster_status.allocatable_capacity[node].pop('gpu')
-=======
 # if __name__ == "__main__":
 #     cluster_api = ClusterAPI()
 #     try:
@@ -156,5 +134,4 @@
 #     except:
 #         pass
 #     hc = ClusterController("mluo-onprem")
-#     hc.run()
->>>>>>> 50a026c1
+#     hc.run()