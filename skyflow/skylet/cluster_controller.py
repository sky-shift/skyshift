"""
Cluster controller tracks the state of the cluster.

This includes total cluster capacity, allocatable cluster capacity.
These controllers are launched in Skylet.
"""

import time
import traceback
from contextlib import contextmanager

import requests

from skyflow import utils
from skyflow.api_client import ClusterAPI
from skyflow.cluster_manager.manager_utils import setup_cluster_manager
from skyflow.controllers import Controller
from skyflow.controllers.controller_utils import create_controller_logger
from skyflow.globals import cluster_dir
from skyflow.templates.cluster_template import (Cluster, ClusterStatus,
                                                ClusterStatusEnum)

DEFAULT_HEARTBEAT_TIME = 5  # seconds
DEFAULT_RETRY_LIMIT = 5  # attempts


@contextmanager
def heartbeat_error_handler(controller: "ClusterController"):
    """Handles different types of errors from the Skylet Controller."""
    try:
        # Yield control back to the calling block
        yield
    except requests.exceptions.ConnectionError:
        controller.logger.error(traceback.format_exc())
        controller.logger.error("Cannot connect to API server. Retrying.")
    except Exception:  # pylint: disable=broad-except
        controller.logger.error(traceback.format_exc())
        controller.logger.error("Encountered unusual error. Trying again.")
        controller.retry_counter += 1

    if controller.retry_counter > controller.retry_limit:
        controller.logger.error(
            f"Retry limit exceeded. Marking cluster {controller.name} as ERROR state."
        )
        controller.update_unhealthy_cluster()


class ClusterController(Controller):  # pylint: disable=too-many-instance-attributes
    """
    Regularly polls the cluster for its status and updates the API server of
    the latest status.

    The status includes the cluster capacity, allocatable capacity, and the
    current status of the cluster.
    """

    def __init__(
        self,
        cluster: Cluster,
        heartbeat_interval: int = DEFAULT_HEARTBEAT_TIME,
        retry_limit: int = DEFAULT_RETRY_LIMIT,
    ):
        super().__init__(cluster)

        self.name = cluster.get_name()
        self.heartbeat_interval = heartbeat_interval
        self.retry_limit = retry_limit
        self.retry_counter = 0
        self.logger = create_controller_logger(
            title=
            f"[{utils.unsanitize_cluster_name(self.name)} - Cluster Controller]",
            log_path=f'{cluster_dir(self.name)}/logs/cluster_controller.log')

        self.logger.info("Initializing Cluster Controller: %s", self.name)
        self.cluster_api = ClusterAPI()
        self.cluster_obj = cluster
        # The Compataibility layer that interfaces with the underlying cluster manager.
<<<<<<< HEAD
        self.manager_api = setup_cluster_manager(cluster_obj)
=======
        self.manager_api = setup_cluster_manager(self.cluster_obj)
        # Fetch the accelerator types on the cluster.
        # This is used to determine node affinity for jobs that
        # request specific accelerators such as T4 GPU.
        # @TODO(acuadron): Add specific exception
        try:
            self.accelerator_types = self.manager_api.get_accelerator_types()
        except Exception:  # pylint: disable=broad-except
            self.logger.error("Failed to fetch accelerator types.")
            self.update_unhealthy_cluster()
>>>>>>> 4abe1656

    def run(self):
        self.logger.info(
            "Running cluster controller - Updates the state of the cluster.")
        while True:
            start = time.time()
            with heartbeat_error_handler(self):
                self.controller_loop()
            end = time.time()
            if end - start < self.heartbeat_interval:
                time.sleep(self.heartbeat_interval - (end - start))

    def controller_loop(self):
        """Main loop for the Cluster Controller. Updates the cluster state."""
        cluster_status = self.manager_api.get_cluster_status()
        if cluster_status.status == ClusterStatusEnum.ERROR.value:
            self.update_unhealthy_cluster()
        else:
            self.update_healthy_cluster(cluster_status)
            self.logger.debug("Updated cluster state.")

    def update_healthy_cluster(self, cluster_status: ClusterStatus):
        """Updates the healthy cluster status (READY)."""
        self.cluster_obj = self.cluster_api.get(self.name)
        prev_cluster_status = self.cluster_obj.status
        prev_cluster_status.update_status(cluster_status.status)
        prev_cluster_status.update_capacity(cluster_status.capacity)
        prev_cluster_status.update_allocatable_capacity(
            cluster_status.allocatable_capacity)
        self.cluster_api.update(self.cluster_obj.model_dump(mode="json"))

    def update_unhealthy_cluster(self):
        """Updates the unhealthy cluster status (ERROR)."""
        # When the cluster is unhealthy, we need to update the cluster
        # status to ERROR in the API server. But not kill the skylet
        # (maybe it reestablishes connection later)
        self.cluster_obj = self.cluster_api.get(self.name)
        cluster_status = self.cluster_obj.status
        cluster_status.update_status(ClusterStatusEnum.ERROR.value)
        self.cluster_api.update(self.cluster_obj.model_dump(mode="json"))


# if __name__ == "__main__":
#     # For debugging purposes...
#     cluster_api = ClusterAPI()
#     try:
#         cluster_api.create({
#             "kind": "Cluster",
#             "metadata": {
#                 "name": "kind-cluster1"
#             },
#             "spec": {
#                 "manager": "k8",
#             },
#         })
#     except:
#         pass
#     hc = ClusterController("kind-cluster1")
#     hc.run()<|MERGE_RESOLUTION|>--- conflicted
+++ resolved
@@ -75,20 +75,7 @@
         self.cluster_api = ClusterAPI()
         self.cluster_obj = cluster
         # The Compataibility layer that interfaces with the underlying cluster manager.
-<<<<<<< HEAD
-        self.manager_api = setup_cluster_manager(cluster_obj)
-=======
         self.manager_api = setup_cluster_manager(self.cluster_obj)
-        # Fetch the accelerator types on the cluster.
-        # This is used to determine node affinity for jobs that
-        # request specific accelerators such as T4 GPU.
-        # @TODO(acuadron): Add specific exception
-        try:
-            self.accelerator_types = self.manager_api.get_accelerator_types()
-        except Exception:  # pylint: disable=broad-except
-            self.logger.error("Failed to fetch accelerator types.")
-            self.update_unhealthy_cluster()
->>>>>>> 4abe1656
 
     def run(self):
         self.logger.info(
@@ -128,23 +115,4 @@
         self.cluster_obj = self.cluster_api.get(self.name)
         cluster_status = self.cluster_obj.status
         cluster_status.update_status(ClusterStatusEnum.ERROR.value)
-        self.cluster_api.update(self.cluster_obj.model_dump(mode="json"))
-
-
-# if __name__ == "__main__":
-#     # For debugging purposes...
-#     cluster_api = ClusterAPI()
-#     try:
-#         cluster_api.create({
-#             "kind": "Cluster",
-#             "metadata": {
-#                 "name": "kind-cluster1"
-#             },
-#             "spec": {
-#                 "manager": "k8",
-#             },
-#         })
-#     except:
-#         pass
-#     hc = ClusterController("kind-cluster1")
-#     hc.run()+        self.cluster_api.update(self.cluster_obj.model_dump(mode="json"))