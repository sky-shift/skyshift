"""
Cluster controller tracks the state of the cluster.

This includes total cluster capacity, allocatable cluster capacity.
These controllers are launched in Skylet.
"""

import time
import traceback
from contextlib import contextmanager

import requests

from skyflow import utils
from skyflow.api_client import ClusterAPI
from skyflow.cluster_manager.manager_utils import setup_cluster_manager
from skyflow.cluster_manager.ray_manager import RayManager
from skyflow.controllers import Controller
from skyflow.controllers.controller_utils import create_controller_logger
from skyflow.globals import cluster_dir
from skyflow.templates.cluster_template import ClusterStatus, ClusterStatusEnum

DEFAULT_HEARTBEAT_TIME = 5  # seconds
DEFAULT_RETRY_LIMIT = 5  # attempts


@contextmanager
def heartbeat_error_handler(controller: "ClusterController"):
    """Handles different types of errors from the Skylet Controller."""
    try:
        # Yield control back to the calling block
        yield
    except requests.exceptions.ConnectionError:
        controller.logger.error(traceback.format_exc())
        controller.logger.error("Cannot connect to API server. Retrying.")
    except Exception:  # pylint: disable=broad-except
        controller.logger.error(traceback.format_exc())
        controller.logger.error("Encountered unusual error. Trying again.")
        controller.retry_counter += 1

    if controller.retry_counter > controller.retry_limit:
        controller.logger.error(
            f"Retry limit exceeded. Marking cluster {controller.name} as ERROR state."
        )
        controller.update_unhealthy_cluster()


class ClusterController(Controller):  # pylint: disable=too-many-instance-attributes
    """
    Regularly polls the cluster for its status and updates the API server of
    the latest status.

    The status includes the cluster capacity, allocatable capacity, and the
    current status of the cluster.
    """

    def __init__(
        self,
        name,
        heartbeat_interval: int = DEFAULT_HEARTBEAT_TIME,
        retry_limit: int = DEFAULT_RETRY_LIMIT,
    ):
        super().__init__()

        self.name = name
        self.heartbeat_interval = heartbeat_interval
        self.retry_limit = retry_limit
        self.retry_counter = 0
        self.logger = create_controller_logger(
            title=
            f"[{utils.unsanitize_cluster_name(self.name)} - Cluster Controller]",
            log_path=f'{cluster_dir(self.name)}/logs/cluster_controller.log')

        self.logger.info("Initializing Cluster Controller: %s", self.name)
        self.cluster_api = ClusterAPI()
        cluster_obj = self.cluster_api.get(name)
        # The Compataibility layer that interfaces with the underlying cluster manager.
<<<<<<< HEAD
        # For now, we only support Kubernetes and ray. (Slurm TODO)
        self.logger.info("Setting up Cluster Manager API.")
        self.logger.info(cluster_obj)
=======
>>>>>>> 9f2a90d9
        self.manager_api = setup_cluster_manager(cluster_obj)
        self.logger.info("Cluster Manager API")
        # Fetch the accelerator types on the cluster.
        # This is used to determine node affinity for jobs that
        # request specific accelerators such as T4 GPU.
        # @TODO(acuadron): Add specific exception
        #try:
        #    self.accelerator_types = self.manager_api.get_accelerator_types()
        #    self.logger.info("Accelerator types fetched. %s", self.accelerator_types)
        #except Exception:  # pylint: disable=broad-except
        #    self.logger.error("Failed to fetch accelerator types.")
        #    self.update_unhealthy_cluster()
        self.logger.info("Accelerator types fetched. try")

    def run(self):
        self.logger.info(
            "Running cluster controller - Updates the state of the cluster.")
        while True:
            start = time.time()
            with heartbeat_error_handler(self):
                self.controller_loop()
            end = time.time()
            if end - start < self.heartbeat_interval:
                time.sleep(self.heartbeat_interval - (end - start))

    def controller_loop(self):
        """Main loop for the Cluster Controller. Updates the cluster state."""
        cluster_status = self.manager_api.get_cluster_status()
        if cluster_status.status == ClusterStatusEnum.ERROR.value:
            self.update_unhealthy_cluster()
        else:
            self.update_healthy_cluster(cluster_status)
            self.logger.debug("Updated cluster state.")

    def update_healthy_cluster(self, cluster_status: ClusterStatus):
        """Updates the healthy cluster status (READY)."""
        cluster_obj = self.cluster_api.get(self.name)
        prev_cluster_status = cluster_obj.status
        prev_cluster_status.update_status(cluster_status.status)
        prev_cluster_status.update_capacity(cluster_status.capacity)
        prev_cluster_status.update_allocatable_capacity(
            cluster_status.allocatable_capacity)
        self.cluster_api.update(cluster_obj.model_dump(mode="json"))

    def update_unhealthy_cluster(self):
        """Updates the unhealthy cluster status (ERROR)."""
        # When the cluster is unhealthy, we need to update the cluster
        # status to ERROR in the API server. But not kill the skylet
        # (maybe it reestablishes connection later)
        cluster_obj = self.cluster_api.get(self.name)
        cluster_status = cluster_obj.status
        cluster_status.update_status(ClusterStatusEnum.ERROR.value)
        self.cluster_api.update(cluster_obj.model_dump(mode="json"))


# if __name__ == "__main__":
#     # For debugging purposes...
#     cluster_api = ClusterAPI()
#     try:
#         cluster_api.create({
#             "kind": "Cluster",
#             "metadata": {
#                 "name": "kind-cluster1"
#             },
#             "spec": {
#                 "manager": "k8",
#             },
#         })
#     except:
#         pass
#     hc = ClusterController("kind-cluster1")
#     hc.run()<|MERGE_RESOLUTION|>--- conflicted
+++ resolved
@@ -75,12 +75,9 @@
         self.cluster_api = ClusterAPI()
         cluster_obj = self.cluster_api.get(name)
         # The Compataibility layer that interfaces with the underlying cluster manager.
-<<<<<<< HEAD
         # For now, we only support Kubernetes and ray. (Slurm TODO)
         self.logger.info("Setting up Cluster Manager API.")
         self.logger.info(cluster_obj)
-=======
->>>>>>> 9f2a90d9
         self.manager_api = setup_cluster_manager(cluster_obj)
         self.logger.info("Cluster Manager API")
         # Fetch the accelerator types on the cluster.
