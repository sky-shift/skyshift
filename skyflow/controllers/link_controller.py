--- conflicted
+++ resolved
@@ -10,14 +10,11 @@
 from skyflow.api_client import ClusterAPI, LinkAPI
 from skyflow.cluster_manager.manager_utils import setup_cluster_manager
 from skyflow.controllers import Controller
-from skyflow.network.cluster_link import create_link, delete_link
+from skyflow.structs import Informer
+from skyflow.api_client import *
+from skyflow.network.cluster_linkv2 import create_link, delete_link
 from skyflow.structs import Informer
 from skyflow.templates import Link, LinkStatusEnum, WatchEventEnum
-<<<<<<< HEAD
-from skyflow.network.cluster_linkv2 import create_link, delete_link
-from skyflow.utils.utils import setup_cluster_manager
-=======
->>>>>>> c80a7114
 
 logging.basicConfig(
     level=logging.INFO,
@@ -74,21 +71,12 @@
             skip_update = False
             try:
                 if event_type == WatchEventEnum.ADD:
-<<<<<<< HEAD
                     self.logger.info(f'Creating link between clusters. {source}, {target}')
                     self._create_link(source, target)
                     link_status = LinkStatusEnum.ACTIVE.value
                 elif event_type == WatchEventEnum.DELETE:
                     self.logger.info(f'Deleting link between clusters. {source}, {target}')
                     self._delete_link(source, target)
-=======
-                    self.logger.info("Creating link between clusters.")
-                    self._create_link(name, source, target)
-                    link_status = LinkStatusEnum.ACTIVE.value
-                elif event_type == WatchEventEnum.DELETE:
-                    self.logger.info("Deleting link between clusters.")
-                    self._delete_link(name, source)
->>>>>>> c80a7114
                     skip_update = True
             except (subprocess.CalledProcessError, subprocess.TimeoutExpired):
                 link_status = LinkStatusEnum.FAILED.value
@@ -98,17 +86,13 @@
                 event_object.status.update_status(link_status)
                 LinkAPI().update(event_object.model_dump(mode="json"))
 
-<<<<<<< HEAD
+
     def _create_link(self, source: str, target: str) -> bool:
-=======
-    def _create_link(self, name: str, source: str, target: str) -> None:
->>>>>>> c80a7114
         """Creates a link between two clusters. Returns True if successful, False otherwise."""
         clusters_cache = self.cluster_informer.get_cache()
         source_cluster_manager = setup_cluster_manager(clusters_cache[source])
         target_cluster_manager = setup_cluster_manager(clusters_cache[target])
         try:
-<<<<<<< HEAD
             create_link(source_manager = source_cluster_manager, target_manager = target_cluster_manager)
         except Exception as e:
             self.logger.error(traceback.format_exc())
@@ -116,33 +100,13 @@
             raise e
     
     def _delete_link(self, source: str, target: str) -> bool:
-=======
-            create_link(
-                link_name=name,
-                source_manager=source_cluster_manager,
-                target_manager=target_cluster_manager,
-            )
-        except (subprocess.CalledProcessError,
-                subprocess.TimeoutExpired) as error:
-            self.logger.error(traceback.format_exc())
-            self.logger.error("Failed to create link between clusters.")
-            raise error
-
-    def _delete_link(self, name: str, source: str) -> None:
->>>>>>> c80a7114
         """Deletes a link between two clusters. Returns True if successful, False otherwise."""
         clusters_cache = self.cluster_informer.get_cache()
         source_cluster_manager = setup_cluster_manager(clusters_cache[source])
         target_cluster_manager = setup_cluster_manager(clusters_cache[target])
         try:
-<<<<<<< HEAD
             delete_link(source_manager=source_cluster_manager, target_manager = target_cluster_manager)
         except Exception as e:
-=======
-            delete_link(link_name=name, manager=source_cluster_manager)
-        except (subprocess.CalledProcessError,
-                subprocess.TimeoutExpired) as error:
->>>>>>> c80a7114
             self.logger.error(traceback.format_exc())
             self.logger.error("Failed to delete link between clusters.")
             raise error
