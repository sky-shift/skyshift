"""Skylet Controller.

Manages launching and terminating Skylets for clusters. Each cluster corresponds to a Skylet.
If a new cluster is detected (e.g. in INIT state), a Skylet is launched to track and coordinate
the cluster's state. If a cluster is deleted, the corresponding Skylet is terminated.
"""

import multiprocessing
import os
import signal
import time
from queue import Queue

import psutil

from skyflow.api_client import ClusterAPI
from skyflow.api_client.object_api import APIException
<<<<<<< HEAD
from skyflow.cluster_lookup import lookup_kube_config, lookup_slurm_config
=======
from skyflow.cluster_lookup import lookup_kube_config
from skyflow.cluster_lookup.ray_lookup import lookup_ray_config
>>>>>>> cae44359
from skyflow.controllers import Controller, controller_error_handler
from skyflow.controllers.controller_utils import create_controller_logger
from skyflow.globals import SKYCONF_DIR
from skyflow.skylet.skylet import launch_skylet
from skyflow.structs import Informer
from skyflow.templates import Cluster, ClusterStatusEnum
from skyflow.templates.event_template import WatchEventEnum

SKYLET_CONTROLLER_INTERVAL = 0.5  # seconds


def terminate_process(pid: int):
    """Terminates a process and all its children."""
    parent = psutil.Process(pid)
    for child in parent.children(recursive=True):
        os.kill(child.pid, signal.SIGKILL)
    os.kill(parent.pid, signal.SIGKILL)


class SkyletController(Controller):
    """Skylet Controller - Spawns Skylets for each cluster."""

    def __init__(self):
        super().__init__()
        self.logger = create_controller_logger(
            title="[Skylet Controller]",
            log_path=f'{SKYCONF_DIR}/skylet_controller.log')
        # Python thread safe queue for Informers to append events to.
        self.event_queue = Queue()
        self.skylets = {}
        self.cluster_api = ClusterAPI()
        self.cluster_informer: Informer = Informer(ClusterAPI(),
                                                   logger=self.logger)

    def post_init_hook(self):
        """Declares a Cluster informer that watches all changes to all cluster objects."""

        def update_callback_fn(_, event):
            event_object = event.object
            self.logger.debug("Cluster status: %s", event_object.get_status())
            if event_object.get_status() in [
                    ClusterStatusEnum.ERROR, ClusterStatusEnum.READY
            ]:
                self.event_queue.put(event)

        def delete_callback_fn(event):
            self.logger.debug("Cluster deleted: %s", event.object.get_name())
            self.event_queue.put(event)

        # Add to event queue if cluster is added (or modified) or deleted.
        self.cluster_informer.add_event_callbacks(
            update_event_callback=update_callback_fn,
            delete_event_callback=delete_callback_fn,
        )
        self.cluster_informer.start()

    def run(self):
        self.logger.info(
            "Executing Skylet controller - Manages launching and terminating Skylets for clusters."
        )
        self._load_clusters()
        while True:
            with controller_error_handler(self):
                self.controller_loop()
            # Serves as a form of rate limiting.
            # @TODO(mluo): Move rate limiting to the event queue.
            time.sleep(SKYLET_CONTROLLER_INTERVAL)

    def controller_loop(self):
        watch_event = self.event_queue.get()
        event_type = watch_event.event_type
        cluster_obj = watch_event.object
        cluster_name = cluster_obj.get_name()

        # Launch Skylet for clusters that are finished provisioning.
        if event_type == WatchEventEnum.UPDATE.value and cluster_obj.get_status(
        ) == ClusterStatusEnum.READY:
            if cluster_name not in self.skylets:
                self._launch_skylet(cluster_obj)
                self.logger.info('Launched Skylet for cluster: %s.',
                                 cluster_name)
        elif event_type == WatchEventEnum.DELETE.value:
            # Terminate Skylet controllers if the cluster is deleted.
            self._terminate_skylet(cluster_obj)
            self.logger.info("Terminated Skylet for cluster: %s.",
                             cluster_name)

    def _load_clusters(self):
        k8_clusters = lookup_kube_config(self.cluster_api)
<<<<<<< HEAD
        slurm_clusters = lookup_slurm_config(self.cluster_api)
        new_clusters = k8_clusters + slurm_clusters
        self.logger.info("Found new clusters: %s.", k8_clusters)

        # Start new clusters that are detected in the configuration files.
        for cluster_dictionary in new_clusters:
=======
        ray_clusters = lookup_ray_config(self.cluster_api)
        existing_clusters = k8_clusters + ray_clusters

        self.logger.info("Found existing clusters: %s.", existing_clusters)

        # Start clusters stored in .skyconf/cluster_manager.yaml
        for cluster_dictionary in existing_clusters:
>>>>>>> cae44359
            try:
                cluster_obj = ClusterAPI().create(config=cluster_dictionary)
            except APIException as error:
                self.logger.error("Failed to create cluster: %s. Error: %s",
                                  cluster_dictionary['metadata']['name'],
                                  error)
            self._launch_skylet(cluster_obj)

        # Start clusters already stored in ETCD by Skyflow.
        for cluster in self.cluster_api.list().objects:
            self._launch_skylet(cluster)

    def _launch_skylet(self, cluster_obj: Cluster):
        """Hidden method that launches Skylet in a Python thread."""
        cluster_name = cluster_obj.get_name()
        if cluster_name in self.skylets:
            self.logger.warning("Skylet already running for cluster: %s.", )
            return
        # Launch a Skylet to manage the cluster state.
        self.logger.info("Launching Skylet for cluster: %s.", cluster_name)
        skylet_process = multiprocessing.Process(target=launch_skylet,
                                                 args=(cluster_obj, ))
        skylet_process.start()
        self.skylets[cluster_name] = skylet_process

    def _terminate_skylet(self, cluster_obj: Cluster):
        """Hidden method that terminates Skylet."""
        cluster_name = cluster_obj.get_name()
        if cluster_name not in self.skylets:
            return
        terminate_process(self.skylets[cluster_name].pid)
        del self.skylets[cluster_name]


# Testing purposes.
if __name__ == "__main__":
    cont = SkyletController()
    cont.run()<|MERGE_RESOLUTION|>--- conflicted
+++ resolved
@@ -15,12 +15,7 @@
 
 from skyflow.api_client import ClusterAPI
 from skyflow.api_client.object_api import APIException
-<<<<<<< HEAD
-from skyflow.cluster_lookup import lookup_kube_config, lookup_slurm_config
-=======
-from skyflow.cluster_lookup import lookup_kube_config
-from skyflow.cluster_lookup.ray_lookup import lookup_ray_config
->>>>>>> cae44359
+from skyflow.cluster_lookup import lookup_kube_config, lookup_slurm_config, lookup_ray_config
 from skyflow.controllers import Controller, controller_error_handler
 from skyflow.controllers.controller_utils import create_controller_logger
 from skyflow.globals import SKYCONF_DIR
@@ -110,22 +105,13 @@
 
     def _load_clusters(self):
         k8_clusters = lookup_kube_config(self.cluster_api)
-<<<<<<< HEAD
         slurm_clusters = lookup_slurm_config(self.cluster_api)
-        new_clusters = k8_clusters + slurm_clusters
-        self.logger.info("Found new clusters: %s.", k8_clusters)
+        ray_clusters = lookup_ray_config(self.cluster_api)
+        new_clusters = k8_clusters + slurm_clusters + ray_clusters
+        self.logger.info("Found new clusters: %s.", new_clusters)
 
         # Start new clusters that are detected in the configuration files.
         for cluster_dictionary in new_clusters:
-=======
-        ray_clusters = lookup_ray_config(self.cluster_api)
-        existing_clusters = k8_clusters + ray_clusters
-
-        self.logger.info("Found existing clusters: %s.", existing_clusters)
-
-        # Start clusters stored in .skyconf/cluster_manager.yaml
-        for cluster_dictionary in existing_clusters:
->>>>>>> cae44359
             try:
                 cluster_obj = ClusterAPI().create(config=cluster_dictionary)
             except APIException as error:
