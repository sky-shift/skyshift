--- conflicted
+++ resolved
@@ -106,19 +106,13 @@
 
     def _load_clusters(self):
         k8_clusters = lookup_kube_config(self.cluster_api)
-<<<<<<< HEAD
         ray_clusters = lookup_ray_config(self.cluster_api)
         existing_clusters = k8_clusters + ray_clusters
+
         self.logger.info("Found existing clusters: %s.", existing_clusters)
 
         # Start clusters stored in .skyconf/cluster_manager.yaml
         for cluster_dictionary in existing_clusters:
-=======
-        self.logger.info("Found existing clusters: %s.", k8_clusters)
-
-        # Start clusters stored in .skyconf/cluster_manager.yaml
-        for cluster_dictionary in k8_clusters:
->>>>>>> 4abe1656
             try:
                 cluster_obj = ClusterAPI().create(config=cluster_dictionary)
             except APIException as error:
