--- conflicted
+++ resolved
@@ -30,13 +30,10 @@
         "types-PyYAML",
         "types-requests",
         "websockets",
-<<<<<<< HEAD
+        "halo",
+        "tqdm",
         "paramiko",
         "ray",
-=======
-        "halo",
-        "tqdm",
->>>>>>> b636b4df
     ],
     extras_require={
         "server": [
