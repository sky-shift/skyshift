from setuptools import setup

setup(
    name="skyflow",
    version="0.0",
    description="Sky Manager",
    packages=["skyflow"],
    install_requires=[
        "bcrypt==4.0.1",
        "Click",
        "click_aliases",
        "etcd3",
        "fastapi",
        "kubernetes",
        "passlib",
        "protobuf==3.20.0",
        "python-jose",
        "pydantic>=2.5.0",
        "pydantic[email]>=2.5.0",
        'python-multipart',
        "pytest",
        "pyyaml",
        "requests>=2.31.0",
        "rich",
        "skypilot==0.5.0",
        "tabulate",
        "types-passlib",
        "types-psutil",
        "types-tabulate",
        "types-PyYAML",
        "types-requests",
<<<<<<< HEAD
        "skypilot==0.5.0",
        "bcrypt==4.0.1",
        "halo",
        "tqdm",
=======
        "websockets",
>>>>>>> 9f2a90d9
    ],
    extras_require={
        "server": [
            "etcd3",
<<<<<<< HEAD
            "fastapi",
            "uvicorn[standard]",
            "pydantic[email]>=2.5.0",
=======
            "uvicorn[standard]",
>>>>>>> 9f2a90d9
            'jsonpatch',
            "pyjwt",
        ],
        "dev": [
            "yapf==0.32.0", "pylint==2.8.2", "pylint-quotes==0.2.3",
            "mypy==1.8.0"
        ],
    },
    entry_points={
        "console_scripts": [
            "skyctl = skyflow.cli.cli:cli",
        ],
    },
    zip_safe=False,
)<|MERGE_RESOLUTION|>--- conflicted
+++ resolved
@@ -29,25 +29,14 @@
         "types-tabulate",
         "types-PyYAML",
         "types-requests",
-<<<<<<< HEAD
-        "skypilot==0.5.0",
-        "bcrypt==4.0.1",
+        "websockets",
         "halo",
         "tqdm",
-=======
-        "websockets",
->>>>>>> 9f2a90d9
     ],
     extras_require={
         "server": [
             "etcd3",
-<<<<<<< HEAD
-            "fastapi",
             "uvicorn[standard]",
-            "pydantic[email]>=2.5.0",
-=======
-            "uvicorn[standard]",
->>>>>>> 9f2a90d9
             'jsonpatch',
             "pyjwt",
         ],
