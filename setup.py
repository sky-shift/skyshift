--- conflicted
+++ resolved
@@ -32,13 +32,10 @@
         "websockets",
         "halo",
         "tqdm",
-<<<<<<< HEAD
+        "rapidfuzz",
         "regex",
         "paramiko",
         "ray",
-=======
-        "rapidfuzz",
->>>>>>> 3ed96441
     ],
     extras_require={
         "server": [
