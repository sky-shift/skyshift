#!/bin/bash
# Automatic script to launch Skyflow's API server and controller manager.
#
# Usage:
#    # Launch Skyflow with desired # of workers and logging behavior.
#    bash launch_skyflow.sh --workers <num_workers> --log <file|stdout|none>
#    # Kill Skyflow API server and controller manager.
#    bash launch_skyflow.sh --kill

# Default arguments
workers=$(nproc)
log="stdout" # Default logging to stdout for both programs
api_log_file="api_server.log"
manager_log_file="sky_manager.log"

# Function to parse command-line arguments
parse_args() {
  while [[ "$#" -gt 0 ]]; do
    case $1 in
      -k|--kill) kill_flag=1 ;;
      -w|--workers) workers="$2"; shift ;;
      -l|--log) log="$2"; shift ;;
      --api-log-file) api_log_file="$2"; shift ;;
      --manager-log-file) manager_log_file="$2"; shift ;;
      *) echo "Unknown parameter passed: $1"; exit 1 ;;
    esac
    shift
  done
}

# Function to check if programs are already running
is_running() {
  if pgrep -f "$1" >/dev/null; then
    echo "$1 is already running."
    return 0
  fi
  return 1
}

# Function to launch programs with logging options
# Function to launch programs with logging options
launch_skyflow() {
  cd "$(dirname "$0")"

  # Determine logging behavior and construct command for API server
  if ! is_running "launch_server.py"; then
    case $log in
      file)
        api_log_cmd="python api_server/launch_server.py --workers $workers > $api_log_file 2>&1"
        ;;
      stdout)
        api_log_cmd="python api_server/launch_server.py --workers $workers"
        ;;
      none)
        api_log_cmd="python api_server/launch_server.py --workers $workers > /dev/null 2>&1"
        ;;
    esac
    eval $api_log_cmd &
    echo "API Server launched."
    # Sleep for five seconds for API server to fully boot up
    sleep 5
  fi

  # Determine logging behavior and construct command for Sky Manager
  if ! is_running "launch_sky_manager.py"; then
    case $log in
      file)
        sky_manager_log_cmd="python skyflow/launch_sky_manager.py > $manager_log_file 2>&1"
        ;;
      stdout)
        sky_manager_log_cmd="python skyflow/launch_sky_manager.py"
        ;;
      none)
        sky_manager_log_cmd="python skyflow/launch_sky_manager.py > /dev/null 2>&1"
        ;;
    esac
    eval $sky_manager_log_cmd &
    echo "Sky Manager launched."
  fi
}

# Function to kill programs and ensure they are terminated
terminate_skyflow() {
  echo "Terminating Skyflow processes..."
  # Get PID of server
  pkill -9 -f "launch_sky_manager.py"
  server_pid=$(pgrep -f launch_server.py)
  if [[ -z $server_pid ]]; then
    echo "API server not running."
  else
    kill -9 $server_pid
    # Kill FastAPI/Uvicorn zombie worker processes.
    pkill -9 -f "multiprocessing.spawn"
  fi
  sleep 2 # Give some time for processes to terminate gracefully

  # While these processes exist, kill them.
  sigints_sent=0
  while pgrep -f launch_server.py || pgrep -f launch_sky_manager.py; do
<<<<<<< HEAD
    if [ "$sigints_sent" -ge 10 ]; then
      echo "Issuing sigterm to remaining processes"
      pkill -9 -f launch_server.py
      pkill -9 -f launch_sky_manager.py
    fi
    pkill -f launch_server.py
=======
    pkill -9 -f launch_server.py
>>>>>>> f14a68b0
    pkill -9 -f "multiprocessing.spawn"
    pkill -9 -f launch_sky_manager.py
    sleep 1
    (( sigints_sent++ ))
  done

  echo "Skyflow processes terminated successfully."
}

# Parse the command-line arguments
parse_args "$@"

if [[ "$kill_flag" -eq 1 ]]; then
  # Kill the programs if the kill flag is set
  terminate_skyflow
else
  # Launch the programs otherwise
  launch_skyflow
fi<|MERGE_RESOLUTION|>--- conflicted
+++ resolved
@@ -97,16 +97,7 @@
   # While these processes exist, kill them.
   sigints_sent=0
   while pgrep -f launch_server.py || pgrep -f launch_sky_manager.py; do
-<<<<<<< HEAD
-    if [ "$sigints_sent" -ge 10 ]; then
-      echo "Issuing sigterm to remaining processes"
-      pkill -9 -f launch_server.py
-      pkill -9 -f launch_sky_manager.py
-    fi
-    pkill -f launch_server.py
-=======
     pkill -9 -f launch_server.py
->>>>>>> f14a68b0
     pkill -9 -f "multiprocessing.spawn"
     pkill -9 -f launch_sky_manager.py
     sleep 1
