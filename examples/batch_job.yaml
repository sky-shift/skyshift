--- conflicted
+++ resolved
@@ -12,10 +12,6 @@
     cpus: 1
     memory: 128
   env:
-<<<<<<< HEAD
-    HELLO_SKY: "hello_sky"
-=======
     - HELLO_SKY: "hello_sky"
->>>>>>> bd4ba626
   run: 'echo $HELLO_SKY; sleep 300'
   restart_policy: Never